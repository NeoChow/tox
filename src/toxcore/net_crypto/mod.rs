/*! Net crypto module allows to send data between two friends and provides
encryption, ordered delivery, and perfect forward secrecy.

It can use both UDP and TCP (over relays) transport protocols to send data and
can switch between them without the peers needing to disconnect and reconnect.
For example two Tox friends might first connect over TCP and a few seconds later
switch to UDP when a direct UDP connection becomes possible. Direct UDP is
preferred over TCP because it is direct and isn't limited by possibly congested
TCP relays.

*/

mod crypto_connection;
mod packets_array;
pub mod errors;

pub use self::crypto_connection::*;
use self::packets_array::*;
use self::errors::*;

use std::collections::{HashMap, HashSet};
use std::net::{SocketAddr, IpAddr};
use std::sync::Arc;
use std::time::{Duration, Instant};
use std::u16;

use failure::Fail;
use futures::{Future, Stream};
use futures::future;
use futures::future::Either;
use futures::sync::mpsc;
use parking_lot::RwLock;
use tokio::timer::Interval;
use tokio::util::FutureExt;

use crate::toxcore::binary_io::*;
use crate::toxcore::crypto_core::*;
use crate::toxcore::dht::packet::*;
use crate::toxcore::dht::precomputed_cache::*;
use crate::toxcore::io_tokio::*;
use crate::toxcore::time::*;

/// Maximum size of `Packet` when we try to send it to UDP address even if
/// it's considered dead.
const DHT_ATTEMPT_MAX_PACKET_LENGTH: usize = 95;

/// If diff between `Nonce` from received data packet and connection `Nonce` is
/// bigger than 2 * `NONCE_DIFF_THRESHOLD` then increase connection `Nonce` by
/// `NONCE_DIFF_THRESHOLD`.
const NONCE_DIFF_THRESHOLD: u16 = u16::MAX / 3;

/// Packet with this ID contains indices of lossless packets that should be
/// resent.
const PACKET_ID_REQUEST: u8 = 1;

/// Packet with this ID means that this crypto connection should be killed.
const PACKET_ID_KILL: u8 = 2;

/// Packets with ID from 0 to `PACKET_ID_CRYPTO_RANGE_END` are reserved for
/// `net_crypto`.
const PACKET_ID_CRYPTO_RANGE_END: u8 = 15;

/// Packets with ID from `PACKET_ID_LOSSY_RANGE_START` to
/// `PACKET_ID_LOSSY_RANGE_END` are considered lossy packets.
const PACKET_ID_LOSSY_RANGE_START: u8 = 192;

/// Packets with ID from `PACKET_ID_LOSSY_RANGE_START` to
/// `PACKET_ID_LOSSY_RANGE_END` are considered lossy packets.
const PACKET_ID_LOSSY_RANGE_END: u8 = 254;

/// Shorthand for the transmit half of the message channel for sending DHT
/// packets.
type UdpTx = mpsc::Sender<(Packet, SocketAddr)>;

/// Shorthand for the transmit half of the message channel for sending DHT
/// `PublicKey` when it gets known. The first key is a long term key, the second
/// key is a DHT key.
type DhtPkTx = mpsc::UnboundedSender<(PublicKey, PublicKey)>;

/// Shorthand for the transmit half of the message channel for sending a
/// connection status when it becomes connected or disconnected. The key is a
/// long term key of the connection.
type ConnectionStatusTx = mpsc::UnboundedSender<(PublicKey, bool)>;

/// Shorthand for the transmit half of the message channel for sending lossless
/// packets. The key is a long term public key of the peer that sent this
/// packet.
type LosslessTx = mpsc::UnboundedSender<(PublicKey, Vec<u8>)>;

/// Shorthand for the transmit half of the message channel for sending lossy
/// packets. The key is a long term public key of the peer that sent this
/// packet.
type LossyTx = mpsc::UnboundedSender<(PublicKey, Vec<u8>)>;

/// Arguments for creating new `NetCrypto`.
#[derive(Clone)]
pub struct NetCryptoNewArgs {
    /// Sink to send packet to UDP socket
    pub udp_tx: UdpTx,
    /// Sink to send lossless packets. The key is a long term public key of the
    /// peer that sent this packet.
    pub lossless_tx: LosslessTx,
    /// Sink to send lossy packets. The key is a long term public key of the
    /// peer that sent this packet.
    pub lossy_tx: LossyTx,
    /// Our DHT `PublicKey`
    pub dht_pk: PublicKey,
    /// Our DHT `SecretKey`
    pub dht_sk: SecretKey,
    /// Our real `PublicKey`
    pub real_pk: PublicKey,
    /// Our real `SecretKey`
    pub real_sk: SecretKey,
    /// Lru cache for precomputed keys. It stores precomputed keys to avoid
    /// redundant calculations.
    pub precomputed_keys: PrecomputedCache,
}

/// Struct that manages crypto connections to friends and handles net crypto
/// packets from both UDP and TCP connections.
#[derive(Clone)]
pub struct NetCrypto {
    /// Sink to send packet to UDP socket
    udp_tx: UdpTx,
    /// Sink to send DHT `PublicKey` when it gets known. The first key is a long
    /// term key, the second key is a DHT key. `NetCrypto` module can learn DHT
    /// `PublicKey` of peer from `Cookie` obtained from `CryptoHandshake`
    /// packet. If key from `Cookie` is not equal to saved key inside
    /// `CryptoConnection` then `NetCrypto` module will send message to this
    /// sink.
    dht_pk_tx: Arc<RwLock<Option<DhtPkTx>>>,
    /// Sink to send a connection status when it becomes connected or
    /// disconnected. The key is a long term key of the connection.
    connection_status_tx: Arc<RwLock<Option<ConnectionStatusTx>>>,
    /// Sink to send lossless packets. The key is a long term public key of the
    /// peer that sent this packet.
    lossless_tx: LosslessTx,
    /// Sink to send lossy packets. The key is a long term public key of the
    /// peer that sent this packet.
    lossy_tx: LossyTx,
    /// Our DHT `PublicKey`
    dht_pk: PublicKey,
    /// Our DHT `SecretKey`
    dht_sk: SecretKey,
    /// Our real `PublicKey`
    real_pk: PublicKey,
    /// Our real `SecretKey`
    real_sk: SecretKey,
    /// Symmetric key used for cookies encryption
    symmetric_key: secretbox::Key,
    /// List of friends used to check whether should we accept an incoming
    /// `NetCrypto` connection.
    friends: Arc<RwLock<HashSet<PublicKey>>>,
    /// Connection by long term public key of DHT node map
    connections: Arc<RwLock<HashMap<PublicKey, Arc<RwLock<CryptoConnection>>>>>,
    /// Long term keys by IP address of DHT node map. `SocketAddr` can't be used
    /// as a key since it contains additional info for `IPv6` address.
    keys_by_addr: Arc<RwLock<HashMap<(IpAddr, /*port*/ u16), PublicKey>>>,
    /// Lru cache for precomputed keys. It stores precomputed keys to avoid
    /// redundant calculations.
    precomputed_keys: PrecomputedCache,
}

impl NetCrypto {
    /// Create new `NetCrypto` object
    pub fn new(args: NetCryptoNewArgs) -> NetCrypto {
        NetCrypto {
            udp_tx: args.udp_tx,
            dht_pk_tx: Arc::new(RwLock::new(None)),
            connection_status_tx: Arc::new(RwLock::new(None)),
            lossless_tx: args.lossless_tx,
            lossy_tx: args.lossy_tx,
            dht_pk: args.dht_pk,
            dht_sk: args.dht_sk,
            real_pk: args.real_pk,
            real_sk: args.real_sk,
            symmetric_key: secretbox::gen_key(),
            friends: Arc::new(RwLock::new(HashSet::new())),
            connections: Arc::new(RwLock::new(HashMap::new())),
            keys_by_addr: Arc::new(RwLock::new(HashMap::new())),
            precomputed_keys: args.precomputed_keys,
        }
    }

    /// Add a friend to accept incoming connections from him.
    pub fn add_friend(&self, real_pk: PublicKey) {
        self.friends.write().insert(real_pk);
    }

    /// Remove a friend to stop accepting incoming connections from him.
    pub fn remove_friend(&self, real_pk: PublicKey) {
        self.friends.write().remove(&real_pk);
    }

    /// Add connection to a friend when its DHT `PublicKey` is known.
    pub fn add_connection(&self, peer_real_pk: PublicKey, peer_dht_pk: PublicKey) {
        let mut connections = self.connections.write();

        if connections.contains_key(&peer_real_pk) {
            return;
        }

        let dht_precomputed_key = precompute(&peer_dht_pk, &self.dht_sk);
        let connection = CryptoConnection::new(
            &dht_precomputed_key,
            self.dht_pk,
            self.real_pk,
            peer_real_pk,
            peer_dht_pk
        );
        let connection = Arc::new(RwLock::new(connection));
        connections.insert(peer_real_pk, connection);
    }

    /// Clear stored addresses from `keys_by_addr`.
    fn clear_keys_by_addr(&self, connection: &CryptoConnection) {
        if connection.udp_addr_v4.is_some() || connection.udp_addr_v6.is_some() {
            let mut keys_by_addr = self.keys_by_addr.write();
            if let Some(addr) = connection.get_udp_addr_v4() {
                keys_by_addr.remove(&(addr.ip(), addr.port()));
            }
            if let Some(addr) = connection.get_udp_addr_v6() {
                keys_by_addr.remove(&(addr.ip(), addr.port()));
            }
        }
    }

<<<<<<< HEAD
    fn send_connection_status(&self, real_pk: PublicKey, status: bool) -> impl Future<Item = (), Error = mpsc::SendError<(PublicKey, bool)>> {
        if let Some(ref connection_status_tx) = *self.connection_status_tx.read() {
            Either::A(send_to(connection_status_tx, (real_pk, status)))
=======
    fn send_connection_status(&self, connection: &CryptoConnection, status: bool) -> impl Future<Item = (), Error = mpsc::SendError<(PublicKey, bool)>> {
        if connection.is_established() != status {
            if let Some(ref connection_status_tx) = *self.connection_status_tx.read() {
                Either::A(send_to(connection_status_tx, (connection.peer_real_pk, status)))
            } else {
                Either::B(future::ok(()))
            }
        } else {
            Either::B(future::ok(()))
        }
    }

    fn send_kill_packet(&self, connection: &mut CryptoConnection) -> impl Future<Item = (), Error = SendDataError> + Send {
        if connection.is_established() || connection.is_not_confirmed() {
            let packet_number = connection.send_array.buffer_end;
            Either::A(self.send_data_packet(connection, vec![PACKET_ID_KILL], packet_number))
>>>>>>> a59080b2
        } else {
            Either::B(future::ok(()))
        }
    }

    /// Kill a connection sending `PACKET_ID_KILL` packet and removing it from
    /// the connections list.
    pub fn kill_connection(&self, real_pk: PublicKey) -> impl Future<Item = (), Error = KillConnectionError> {
        if let Some(connection) = self.connections.write().remove(&real_pk) {
            let mut connection = connection.write();
            self.clear_keys_by_addr(&connection);
<<<<<<< HEAD
            let status_future = if connection.is_established() {
                Either::A(self.send_connection_status(real_pk, false)
                    .map_err(|e| e.context(KillConnectionErrorKind::SendToConnectionStatus).into()))
            } else {
                Either::B(future::ok(()))
            };
            let kill_future = if connection.is_established() || connection.is_not_confirmed() {
                let packet_number = connection.send_array.buffer_end;
                Either::A(self.send_data_packet(&mut connection, vec![PACKET_ID_KILL], packet_number)
                    .map_err(|e| e.context(KillConnectionErrorKind::SendTo).into()))
            } else {
                Either::B(future::ok(()))
            };
=======
            let status_future = self.send_connection_status(&connection, false)
                .map_err(|e| e.context(KillConnectionErrorKind::SendToConnectionStatus).into());
            let kill_future = self.send_kill_packet(&mut connection)
                .map_err(|e| e.context(KillConnectionErrorKind::SendTo).into());
>>>>>>> a59080b2
            Either::A(kill_future.join(status_future).map(|_| ()))
        } else {
            Either::B(future::err(KillConnectionErrorKind::NoConnection.into()))
        }
    }

    /// Set friend's UDP IP address when it gets known.
    pub fn set_friend_udp_addr(&self, real_pk: PublicKey, saddr: SocketAddr) {
        let connections = self.connections.read();
        let mut connection = if let Some(connection) = connections.get(&real_pk) {
            connection.write()
        } else {
            return
        };

        if connection.get_udp_addr_v4() == Some(saddr) || connection.get_udp_addr_v6() == Some(saddr) {
            return
        }

        let mut keys_by_addr = self.keys_by_addr.write();
        let current_addr = if saddr.is_ipv4() {
            connection.get_udp_addr_v4()
        } else {
            connection.get_udp_addr_v6()
        };
        if let Some(saddr) = current_addr {
            keys_by_addr.remove(&(saddr.ip(), saddr.port()));
        }
        connection.set_udp_addr(saddr);
        keys_by_addr.insert((saddr.ip(), saddr.port()), real_pk);
    }

    /// Send lossless packet to a friend via established connection.
    pub fn send_lossless(&self, real_pk: PublicKey, packet: Vec<u8>) -> impl Future<Item = (), Error = SendLosslessPacketError> {
        if packet.first().map_or(true, |&packet_id| packet_id <= PACKET_ID_CRYPTO_RANGE_END || packet_id >= PACKET_ID_LOSSY_RANGE_START) {
            return Either::B(future::err(SendLosslessPacketErrorKind::InvalidPacketId.into()));
        }

        if let Some(connection) = self.connections.read().get(&real_pk) {
            let mut connection = connection.write();
            let packet_number = connection.send_array.buffer_end;
            if let Err(e) = connection.send_array.push_back(SentPacket::new(packet.clone())) {
                Either::B(future::err(e.context(SendLosslessPacketErrorKind::FullSendArray).into()))
            } else {
                connection.packets_sent += 1;
                Either::A(self.send_data_packet(&mut connection, packet, packet_number)
                    .map_err(|e| e.context(SendLosslessPacketErrorKind::SendTo).into()))
            }
        } else {
            Either::B(future::err(SendLosslessPacketErrorKind::NoConnection.into()))
        }
    }

    /// Send `Packet` packet to UDP socket
    fn send_to_udp(&self, addr: SocketAddr, packet: Packet) -> impl Future<Item = (), Error = mpsc::SendError<(Packet, SocketAddr)>> + Send {
        send_to(&self.udp_tx, (packet, addr))
    }

    /// Get long term `PublicKey` of the peer by its UDP address
    fn key_by_addr(&self, addr: SocketAddr) -> Option<PublicKey> {
        self.keys_by_addr.read().get(&(addr.ip(), addr.port())).cloned()
    }

    /// Get crypto connection by long term `PublicKey`
    fn connection_by_key(&self, pk: PublicKey) -> Option<Arc<RwLock<CryptoConnection>>> {
        self.connections.read().get(&pk).cloned()
    }

    /// Create `CookieResponse` packet with `Cookie` requested by `CookieRequest` packet
    fn handle_cookie_request(&self, packet: &CookieRequest) -> Result<CookieResponse, HandlePacketError> {
        let payload = packet.get_payload(&self.precomputed_keys.get(packet.pk))
            .map_err(|e| e.context(HandlePacketErrorKind::GetPayload))?;

        let cookie = Cookie::new(payload.pk, packet.pk);
        let encrypted_cookie = EncryptedCookie::new(&self.symmetric_key, &cookie);

        let response_payload = CookieResponsePayload {
            cookie: encrypted_cookie,
            id: payload.id,
        };
        let precomputed_key = precompute(&packet.pk, &self.dht_sk);
        let response = CookieResponse::new(&precomputed_key, &response_payload);

        Ok(response)
    }

    /// Handle `CookieRequest` packet received from UDP socket
    pub fn handle_udp_cookie_request(&self, packet: &CookieRequest, addr: SocketAddr) -> impl Future<Item = (), Error = HandlePacketError> + Send {
        match self.handle_cookie_request(packet) {
            Ok(response) => Either::A(self.send_to_udp(addr, Packet::CookieResponse(response))
                .map_err(|e| e.context(HandlePacketErrorKind::SendTo).into())),
            Err(e) => Either::B(future::err(e))
        }
    }

    /// Handle `CookieResponse` and if it's correct change connection status to `HandshakeSending`.
    pub fn handle_cookie_response(&self, connection: &mut CryptoConnection, packet: &CookieResponse)
        -> impl Future<Item = (), Error = HandlePacketError> + Send {
        let cookie_request_id = if let ConnectionStatus::CookieRequesting { cookie_request_id, .. } = connection.status {
            cookie_request_id
        } else {
            return Either::A(future::err(HandlePacketError::from(HandlePacketErrorKind::InvalidState)))
        };

        let payload = match packet.get_payload(&self.precomputed_keys.get(connection.peer_dht_pk)) {
            Ok(payload) => payload,
            Err(e) => return Either::A(future::err(e.context(HandlePacketErrorKind::GetPayload).into())),
        };

        if payload.id != cookie_request_id {
            return Either::A(future::err(HandlePacketError::invalid_request_id(cookie_request_id, payload.id)))
        }

        let sent_nonce = gen_nonce();
        let our_cookie = Cookie::new(connection.peer_real_pk, connection.peer_dht_pk);
        let our_encrypted_cookie = EncryptedCookie::new(&self.symmetric_key, &our_cookie);
        let handshake_payload = CryptoHandshakePayload {
            base_nonce: sent_nonce,
            session_pk: connection.session_pk,
            cookie_hash: payload.cookie.hash(),
            cookie: our_encrypted_cookie,
        };
        let handshake = CryptoHandshake::new(&precompute(&connection.peer_real_pk, &self.real_sk), &handshake_payload, payload.cookie);

        connection.status = ConnectionStatus::HandshakeSending {
            sent_nonce,
            packet: StatusPacket::new_crypto_handshake(handshake)
        };

        Either::B(self.send_status_packet(connection)
                      .map_err(|e| e.context(HandlePacketErrorKind::SendTo).into())
        )
    }

    /// Handle `CookieResponse` packet received from UDP socket
    pub fn handle_udp_cookie_response(&self, packet: &CookieResponse, addr: SocketAddr)
        -> impl Future<Item = (), Error = HandlePacketError> + Send {
        let connection = self.key_by_addr(addr).and_then(|pk| self.connection_by_key(pk));
        if let Some(connection) = connection {
            let mut connection = connection.write();
            connection.set_udp_addr(addr);
            Either::A(self.handle_cookie_response(&mut connection, packet))
        } else {
            Either::B(future::err(
                HandlePacketError::no_connection(addr)))
        }
    }

    /// Check that incoming `CryptoHandshake` request is valid:
    /// - cookie is not timed out
    /// - hash for the cookie inside the payload is correct
    fn validate_crypto_handshake(&self, packet: &CryptoHandshake)
        -> Result<(Cookie, CryptoHandshakePayload, PrecomputedKey), HandlePacketError> {
        let cookie = match packet.cookie.get_payload(&self.symmetric_key) {
            Ok(cookie) => cookie,
            Err(e) => return Err(e.context(HandlePacketErrorKind::GetPayload).into()),
        };

        if cookie.is_timed_out() {
            return Err(HandlePacketErrorKind::CookieTimedOut.into());
        }

        let real_precomputed_key = precompute(&cookie.real_pk, &self.real_sk);

        let payload = match packet.get_payload(&real_precomputed_key) {
            Ok(payload) => payload,
            Err(e) => return Err(e.context(HandlePacketErrorKind::GetPayload).into()),
        };

        if packet.cookie.hash() != payload.cookie_hash {
            return Err(HandlePacketErrorKind::BadSha512.into());
        }

        Ok((cookie, payload, real_precomputed_key))
    }

    /// Handle `CryptoHandshake` and if it's correct change connection status to `NotConfirmed`.
    pub fn handle_crypto_handshake(&self, connection: &mut CryptoConnection, packet: &CryptoHandshake)
        -> impl Future<Item = (), Error = HandlePacketError> + Send {
        if let ConnectionStatus::Established { .. } = connection.status {
            return Box::new(future::err(HandlePacketError::from(HandlePacketErrorKind::InvalidState)))
                as Box<dyn Future<Item=_, Error=_> + Send>
        }

        let (cookie, payload, real_precomputed_key) = match self.validate_crypto_handshake(packet) {
            Ok(result) => result,
            Err(e) => return Box::new(future::err(e)),
        };

        if cookie.real_pk != connection.peer_real_pk {
            return Box::new(future::err(HandlePacketError::from(HandlePacketErrorKind::InvalidRealPk)))
        }
        if cookie.dht_pk != connection.peer_dht_pk {
            let dht_pk_future = if let Some(ref dht_pk_tx) = *self.dht_pk_tx.read() {
                Either::A(send_to(dht_pk_tx, (connection.peer_real_pk, cookie.dht_pk))
                    .map_err(|e| e.context(HandlePacketErrorKind::SendToDhtpk).into()))
            } else {
                Either::B(future::ok(()))
            };
            return Box::new(dht_pk_future
                .and_then(|()| future::err(HandlePacketError::from(HandlePacketErrorKind::InvalidDhtPk)))
            )
        }

        connection.status = match connection.status {
            ConnectionStatus::CookieRequesting { .. } => {
                let sent_nonce = gen_nonce();
                let our_cookie = Cookie::new(connection.peer_real_pk, connection.peer_dht_pk);
                let our_encrypted_cookie = EncryptedCookie::new(&self.symmetric_key, &our_cookie);
                let handshake_payload = CryptoHandshakePayload {
                    base_nonce: sent_nonce,
                    session_pk: connection.session_pk,
                    cookie_hash: payload.cookie.hash(),
                    cookie: our_encrypted_cookie,
                };
                let handshake = CryptoHandshake::new(&real_precomputed_key, &handshake_payload, payload.cookie);
                ConnectionStatus::NotConfirmed {
                    sent_nonce,
                    received_nonce: payload.base_nonce,
                    peer_session_pk: payload.session_pk,
                    session_precomputed_key: precompute(&payload.session_pk, &connection.session_sk),
                    packet: StatusPacket::new_crypto_handshake(handshake)
                }
            },
            ConnectionStatus::HandshakeSending { sent_nonce, ref packet, .. }
            | ConnectionStatus::NotConfirmed { sent_nonce, ref packet, .. } => ConnectionStatus::NotConfirmed {
                sent_nonce,
                received_nonce: payload.base_nonce,
                peer_session_pk: payload.session_pk,
                session_precomputed_key: precompute(&payload.session_pk, &connection.session_sk),
                packet: packet.clone()
            },
            ConnectionStatus::Established { .. } => unreachable!("Checked for Established status above"),
        };

        Box::new(self.send_status_packet(connection)
            .map_err(|e| e.context(HandlePacketErrorKind::SendTo).into())
        )
    }

    /// Handle incoming `CryptoHandshake` in case when we don't have associated
    /// with sender connection.
    fn handle_crypto_handshake_new_connection(&self, packet: &CryptoHandshake, addr: Option<SocketAddr>)
        -> impl Future<Item = (), Error = HandlePacketError> + Send {
        let (cookie, payload, _real_precomputed_key) = match self.validate_crypto_handshake(packet) {
            Ok(result) => result,
            Err(e) => return Either::A(future::err(e)),
        };

        if !self.friends.read().contains(&cookie.real_pk) {
            return Either::A(future::err(HandlePacketErrorKind::UnexpectedCryptoHandshake.into()));
        }

        let mut connections = self.connections.write();

        let kill_future = if let Some(connection) = connections.get(&cookie.real_pk) {
            let mut connection = connection.write();
            if connection.peer_dht_pk != cookie.dht_pk {
                // We received a handshake packet for an existent connection
                // from a new address and this packet contains a different DHT
                // PublicKey. In this case we kill the old connection and create
                // a new one.

                self.clear_keys_by_addr(&connection);
                let status_future = self.send_connection_status(&connection, false)
                    .map_err(|e| e.context(HandlePacketErrorKind::SendToConnectionStatus).into());
                let kill_future = self.send_kill_packet(&mut connection)
                    .map_err(|e| e.context(HandlePacketErrorKind::SendTo).into());
                Either::A(kill_future.join(status_future).map(|_| ()))
            } else {
                // We received a handshake packet for an existent connection
                // from a new address and this packet contains the same DHT
                // PublicKey. In this case we reject this packet if we already
                // received a handshake from the old connection and accept it
                // otherwise.

                if connection.is_established() || connection.is_not_confirmed() {
                    return Either::A(future::err(HandlePacketErrorKind::UnexpectedCryptoHandshake.into()));
                }

                self.clear_keys_by_addr(&connection);

                Either::B(future::ok(()))
            }
        } else {
            Either::B(future::ok(()))
        };

        let mut connection = CryptoConnection::new_not_confirmed(
            &self.real_sk,
            cookie.real_pk,
            cookie.dht_pk,
            payload.base_nonce,
            payload.session_pk,
            payload.cookie,
            &self.symmetric_key,
        );
        if let Some(addr) = addr {
            connection.set_udp_addr(addr);
            self.keys_by_addr.write().insert((addr.ip(), addr.port()), cookie.real_pk);
        }
        let connection = Arc::new(RwLock::new(connection));
        connections.insert(cookie.real_pk, connection);

        let dht_pk_future = if let Some(ref dht_pk_tx) = *self.dht_pk_tx.read() {
            Either::A(send_to(dht_pk_tx, (cookie.real_pk, cookie.dht_pk))
                .map_err(|e| e.context(HandlePacketErrorKind::SendToDhtpk).into()))
        } else {
            Either::B(future::ok(()))
        };

        Either::B(kill_future.join(dht_pk_future).map(|_| ()))
    }

    /// Handle `CryptoHandshake` packet received from UDP socket
    pub fn handle_udp_crypto_handshake(&self, packet: &CryptoHandshake, addr: SocketAddr)
        -> impl Future<Item = (), Error = HandlePacketError> + Send {
        let connection = self.key_by_addr(addr).and_then(|pk| self.connection_by_key(pk));
        if let Some(connection) = connection {
            let mut connection = connection.write();
            connection.set_udp_addr(addr);
            Either::A(self.handle_crypto_handshake(&mut connection, packet))
        } else {
            Either::B(self.handle_crypto_handshake_new_connection(packet, Some(addr)))
        }
    }

    /** Handle request packet marking requested packets if rtt is elapsed since
    they were sent and removing delivered packets.

    Request array consists of bytes where every byte means offset of the
    requested packet starting from 1. Each 0 means adding 255 to the offset
    until non 0 byte is reached. For example, array of bytes [3 3 0 0 0 253]
    means that packets 2, 5 and 1023 were requested (if the first index is 0).

    */
    fn handle_request_packet(send_array: &mut PacketsArray<SentPacket>, mut data: &[u8], rtt: Duration, last_sent_time: &mut Option<Instant>) {
        // n is a packet number corresponding to numbers from the request
        let mut n = 1;

        // Cycle over sent packets to mark them requested or to delete them if
        // they are not requested which means they are delivered
        for i in send_array.buffer_start .. send_array.buffer_end {
            // Stop if there is no more request numbers to handle
            if data.is_empty() {
                break
            }

            if n == data[0] { // packet is requested
                if let Some(packet) = send_array.get_mut(i) {
                    if clock_elapsed(packet.sent_time) > rtt { // mark it if it wasn't delivered in time
                        packet.requested = true;
                    }
                }
                n = 0;
                data = &data[1..];
            } else if let Some(packet) = send_array.remove(i) { // packet is not requested, delete it
                if last_sent_time.map(|time| time < packet.sent_time).unwrap_or(true) {
                    *last_sent_time = Some(packet.sent_time);
                }
            }

            if n == 255 {
                // n went through all the values except 0
                // which means that request byte is 0
                // which means that requested packet number is greater than 255
                // so just reset n and go farther
                n = 1;
                data = &data[1..];
            } else {
                n += 1;
            }
        }
    }

    /// Build request packet that will contain numbers of missing packets that
    /// we should receive.
    fn generate_request_packet(recv_array: &PacketsArray<RecvPacket>) -> Vec<u8> {
        let mut data = Vec::with_capacity(MAX_CRYPTO_DATA_SIZE);
        data.push(PACKET_ID_REQUEST);

        // n is a packet number relative to the last missing packet
        let mut n = 1;

        // go through all received packets and put numbers of missing packets to the request
        for i in recv_array.buffer_start .. recv_array.buffer_end {
            if !recv_array.contains(i) {
                data.push(n);
                n = 0;
            } else if n == 255 {
                data.push(0);
                n = 0;
            }

            if data.len() == MAX_CRYPTO_DATA_SIZE {
                return data;
            }

            n += 1;
        }

        data
    }

    /// Send received lossless packets from the beginning of the receiving
    /// buffer to lossless sink and delete them
    fn process_ready_lossless_packets(&self, recv_array: &mut PacketsArray<RecvPacket>, pk: PublicKey)
        -> impl Future<Item = (), Error = mpsc::SendError<(PublicKey, Vec<u8>)>> + Send {
        let mut futures = Vec::new();
        while let Some(packet) = recv_array.pop_front() {
            let future = send_to(&self.lossless_tx, (pk, packet.data));
            futures.push(future);
        }
        future::join_all(futures).map(|_| ())
    }

    /// Find the time when the last acknowledged packet was sent. This time is
    /// used to update rtt
    fn last_sent_time(send_array: &PacketsArray<SentPacket>, index: u32) -> Option<Instant> {
        let mut last_sent_time = None;
        for i in send_array.buffer_start .. index {
            if let Some(packet) = send_array.get(i) {
                if last_sent_time.map(|time| time < packet.sent_time).unwrap_or(true) {
                    last_sent_time = Some(packet.sent_time);
                }
            }
        }
        last_sent_time
    }

    /** Handle `CryptoData` packet

    Every data packet contains `buffer_start` index. All packets with index
    lower than `buffer_start` index were received by other side. So we can
    delete all these packets from sent packets array.

    Then depending on type of the data packet we can do:
    - kill type: kill the connection
    - request type: mark packets from the sent packets buffer that they should
      be sent and delete delivered packets
    - lossless type: add packet to the received packets buffer and process
      packets from the beginning of this buffer
    - lossy type: just process the packet
    */
    fn handle_crypto_data(&self, connection: &mut CryptoConnection, packet: &CryptoData, udp: bool)
        -> impl Future<Item = (), Error = HandlePacketError> + Send {
        let (sent_nonce, mut received_nonce, peer_session_pk, session_precomputed_key) = match connection.status {
            ConnectionStatus::NotConfirmed { sent_nonce, received_nonce, peer_session_pk, ref session_precomputed_key, .. }
            | ConnectionStatus::Established { sent_nonce, received_nonce, peer_session_pk, ref session_precomputed_key } => {
                (sent_nonce, received_nonce, peer_session_pk, session_precomputed_key.clone())
            },
            _ => {
                return Box::new(future::err(HandlePacketError::from(HandlePacketErrorKind::CannotHandleCryptoData)))
                    as Box<dyn Future<Item = _, Error = _> + Send>
            }
        };

        let cur_last_bytes = CryptoData::nonce_last_bytes(received_nonce);
        let (diff, _) = packet.nonce_last_bytes.overflowing_sub(cur_last_bytes);
        let mut packet_nonce = received_nonce;
        increment_nonce_number(&mut packet_nonce, u64::from(diff));

        let payload = match packet.get_payload(&session_precomputed_key, &packet_nonce) {
            Ok(payload) => payload,
            Err(e) => return Box::new(future::err(e.context(HandlePacketErrorKind::GetPayload).into()))
        };

        // Find the time when the last acknowledged packet was sent
        let mut last_sent_time = NetCrypto::last_sent_time(&connection.send_array, payload.buffer_start);

        // Remove all acknowledged packets and set new start index to the send buffer
        if let Err(e) = connection.send_array.set_buffer_start(payload.buffer_start) {
            return Box::new(future::err(e.context(HandlePacketErrorKind::PacketsArrayError).into()))
        }

        // And get the ID of the packet
        let packet_id = match payload.data.first() {
            Some(&packet_id) => packet_id,
            None => return Box::new(future::err(HandlePacketError::from(HandlePacketErrorKind::DataEmpty)))
        };

        if packet_id == PACKET_ID_KILL {
            // Kill the connection
<<<<<<< HEAD
            let status_future = if connection.is_established() {
                Box::new(self.send_connection_status(connection.peer_real_pk, false)
                    .map_err(|e| e.context(HandlePacketErrorKind::SendToConnectionStatus).into()))
                    as Box<dyn Future<Item = _, Error = _> + Send>
            } else {
                Box::new(future::ok(()))
            };
=======
            let status_future = Box::new(self.send_connection_status(&connection, false)
                .map_err(|e| e.context(HandlePacketErrorKind::SendToConnectionStatus).into()))
                as Box<dyn Future<Item = _, Error = _> + Send>;
>>>>>>> a59080b2
            self.connections.write().remove(&connection.peer_real_pk);
            self.clear_keys_by_addr(&connection);
            return status_future;
        }

        // Update nonce if diff is big enough
        if diff > NONCE_DIFF_THRESHOLD * 2 {
            increment_nonce_number(&mut received_nonce, u64::from(NONCE_DIFF_THRESHOLD));
        }

<<<<<<< HEAD
        let status_future = if !connection.is_established() {
            Either::A(self.send_connection_status(connection.peer_real_pk, true)
                .map_err(|e| e.context(HandlePacketErrorKind::SendToConnectionStatus).into()))
        } else {
            Either::B(future::ok(()))
        };
=======
        let status_future = self.send_connection_status(&connection, true)
            .map_err(|e| e.context(HandlePacketErrorKind::SendToConnectionStatus).into());
>>>>>>> a59080b2

        connection.status = ConnectionStatus::Established {
            sent_nonce,
            received_nonce,
            peer_session_pk,
            session_precomputed_key
        };

        let result = if packet_id == PACKET_ID_REQUEST {
            // Use const RTT in case of TCP connection
            let rtt = if udp { connection.rtt } else { TCP_RTT };
            NetCrypto::handle_request_packet(&mut connection.send_array, &payload.data[1..], rtt, &mut last_sent_time);
            // Update end index of received buffer ignoring the error - we still
            // want to handle this packet even if connection is too slow
            connection.recv_array.set_buffer_end(payload.packet_number).ok();
            Box::new(future::ok(())) as Box<dyn Future<Item = _, Error = _> + Send>
        } else if packet_id > PACKET_ID_CRYPTO_RANGE_END && packet_id < PACKET_ID_LOSSY_RANGE_START {
            if let Err(e) = connection.recv_array.insert(payload.packet_number, RecvPacket::new(payload.data)) {
                return Box::new(future::err(e.context(HandlePacketErrorKind::PacketsArrayError).into()))
            }
            connection.packets_received += 1;
            Box::new(self.process_ready_lossless_packets(&mut connection.recv_array, connection.peer_real_pk)
                .map_err(|e| e.context(HandlePacketErrorKind::SendToLossless).into()))
        } else if packet_id >= PACKET_ID_LOSSY_RANGE_START && packet_id <= PACKET_ID_LOSSY_RANGE_END {
            // Update end index of received buffer ignoring the error - we still
            // want to handle this packet even if connection is too slow
            connection.recv_array.set_buffer_end(payload.packet_number).ok();
            Box::new(send_to(&self.lossy_tx, (connection.peer_real_pk, payload.data))
                .map_err(|e| e.context(HandlePacketErrorKind::SendToLossy).into()))
                    as Box<dyn Future<Item = _, Error = _> + Send>
        } else {
            return Box::new(future::err(HandlePacketError::packet_id(packet_id)))
        };

        // TODO: update rtt only when udp is true?
        if let Some(last_sent_time) = last_sent_time {
            // Update rtt if it's become lower
            let elapsed = clock_elapsed(last_sent_time);
            if elapsed < connection.rtt {
                connection.rtt = elapsed;
            }
        }

        Box::new(result.join(status_future).map(|_| ()))
    }

    /// Handle `CryptoData` packet received from UDP socket
    pub fn handle_udp_crypto_data(&self, packet: &CryptoData, addr: SocketAddr) -> impl Future<Item = (), Error = HandlePacketError> + Send {
        let connection = self.key_by_addr(addr).and_then(|pk| self.connection_by_key(pk));
        if let Some(connection) = connection {
            let mut connection = connection.write();
            connection.set_udp_addr(addr);
            Either::A(self.handle_crypto_data(&mut connection, packet, /* udp */ true))
        } else {
            Either::B(future::err(HandlePacketError::no_connection(addr)))
        }
    }

    /// Send packet to crypto connection choosing TCP or UDP protocol
    fn send_packet(&self, packet: Packet, connection: &mut CryptoConnection)
        -> impl Future<Item = (), Error = mpsc::SendError<(Packet, SocketAddr)>> + Send {
        // TODO: can backpressure be used instead of congestion control? It
        // seems it's possible to implement wrapper for bounded sender with
        // priority queue and just send packets there
        if let Some(addr) = connection.get_udp_addr() {
            if connection.is_udp_alive() {
                return Box::new(self.send_to_udp(addr, packet)) as Box<dyn Future<Item = _, Error = _> + Send>
            }

            let udp_attempt_should_be_made = connection.udp_attempt_should_be_made() && {
                // check if the packet is not too big
                let mut buf = [0; DHT_ATTEMPT_MAX_PACKET_LENGTH];
                packet.to_bytes((&mut buf, 0)).is_ok()
            };

            if udp_attempt_should_be_made {
                connection.update_udp_send_attempt_time();
                Box::new(self.send_to_udp(addr, packet)) as Box<dyn Future<Item = _, Error = _> + Send>
            } else {
                Box::new(future::ok(()))
            }
        } else {
            Box::new(future::ok(()))
        }

        // TODO: send via TCP relay here
    }

    /// Send `CookieRequest` or `CryptoHandshake` packet if needed depending on
    /// connection status and update sent counter
    fn send_status_packet(&self, connection: &mut CryptoConnection)
        -> impl Future<Item = (), Error = mpsc::SendError<(Packet, SocketAddr)>> + Send {
        match connection.packet_to_send() {
            Some(packet) => Either::A(self.send_packet(packet, connection)),
            None => Either::B(future::ok(())),
        }
    }

    /// Send `CryptoData` packet if the connection is established.
    fn send_data_packet(&self, connection: &mut CryptoConnection, data: Vec<u8>, packet_number: u32)
        -> impl Future<Item = (), Error = SendDataError> + Send {
        let packet = match connection.status {
            ConnectionStatus::NotConfirmed { ref mut sent_nonce, ref session_precomputed_key, .. }
            | ConnectionStatus::Established { ref mut sent_nonce, ref session_precomputed_key, .. } => {
                let payload = CryptoDataPayload {
                    buffer_start: connection.recv_array.buffer_start,
                    packet_number,
                    data,
                };
                let packet = CryptoData::new(session_precomputed_key, *sent_nonce, &payload);
                increment_nonce(sent_nonce);
                packet
            },
            _ => return Either::A(future::err(SendDataError::from(SendDataErrorKind::NoConnection))),
        };
        Either::B(self.send_packet(Packet::CryptoData(packet), connection)
            .map_err(|e| e.context(SendDataErrorKind::SendTo).into()))
    }

    /// Send request packet with indices of not received packets.
    fn send_request_packet(&self, connection: &mut CryptoConnection) -> impl Future<Item = (), Error = SendDataError> + Send {
        let data = NetCrypto::generate_request_packet(&connection.recv_array);
        let packet_number = connection.send_array.buffer_end;
        // TODO: set only if packet was sent successfully?
        connection.request_packet_sent_time = Some(clock_now());
        self.send_data_packet(connection, data, packet_number)
    }

    /// Send packets that were requested.
    fn send_requested_packets(&self, connection: &mut CryptoConnection) -> impl Future<Item = (), Error = SendDataError> + Send {
        let now = clock_now();
        let packets = connection.send_array.iter_mut()
            .filter(|(_, packet)| packet.requested)
            .map(|(i, packet)| {
                packet.requested = false;
                packet.sent_time = now;
                (i, packet.data.clone())
            }).collect::<Vec<_>>();
        let futures = packets.into_iter().map(|(i, data)|
            self.send_data_packet(connection, data, i)
        ).collect::<Vec<_>>();
        future::join_all(futures).map(|_| ())
    }

    /// The main loop that should be run at least 20 times per second
    fn main_loop(&self) -> impl Future<Item = (), Error = SendDataError> + Send {
        let mut connections = self.connections.write();
        let mut keys_by_addr = self.keys_by_addr.write();
        let mut futures: Vec<Box<dyn Future<Item = _, Error = _> + Send>> = Vec::new();

        // Only one cycle over all connections to prevent many lock acquirements
        connections.retain(|_pk, connection| {
            let mut connection = connection.write();

            if connection.is_timed_out() {
                if let Some(addr) = connection.get_udp_addr_v4() {
                    keys_by_addr.remove(&(addr.ip(), addr.port()));
                }
                if let Some(addr) = connection.get_udp_addr_v6() {
                    keys_by_addr.remove(&(addr.ip(), addr.port()));
                }

                if connection.is_established() {
<<<<<<< HEAD
                    let status_future = self.send_connection_status(connection.peer_real_pk, false)
=======
                    let status_future = self.send_connection_status(&connection, false)
>>>>>>> a59080b2
                        .map_err(|e| e.context(SendDataErrorKind::SendToConnectionStatus).into());
                    futures.push(Box::new(status_future));
                }

                if connection.is_established() || connection.is_not_confirmed() {
                    futures.push(Box::new(self.send_kill_packet(&mut connection)));
                }

                return false;
            }

            let send_future = self.send_status_packet(&mut connection)
                .map_err(|e| e.context(SendDataErrorKind::SendTo).into());
            futures.push(Box::new(send_future));

            if connection.is_not_confirmed() || connection.is_established() {
                let should_send = connection.request_packet_sent_time.map_or(true, |time|
                    clock_elapsed(time) > CRYPTO_SEND_PACKET_INTERVAL
                );
                if should_send {
                    futures.push(Box::new(self.send_request_packet(&mut connection)));
                }
            }

            if connection.is_established() {
                if connection.packet_recv_rate > CRYPTO_PACKET_MIN_RATE {
                    let request_packet_interval = connection.request_packet_interval();
                    let should_send = connection.request_packet_sent_time.map_or(true, |time|
                        clock_elapsed(time) > request_packet_interval
                    );
                    if should_send {
                        futures.push(Box::new(self.send_request_packet(&mut connection)));
                    }
                }

                // TODO: either use send_rate or remove it
                connection.update_congestion_stats();

                futures.push(Box::new(self.send_requested_packets(&mut connection)));
            }

            true
        });

        future::join_all(futures).map(|_| ())
    }

    /// Run `net_crypto` periodical tasks. Result future will never be completed
    /// successfully.
    pub fn run(self) -> impl Future<Item = (), Error = RunError> + Send {
        let wakeups = Interval::new(Instant::now(), PACKET_COUNTER_AVERAGE_INTERVAL);

        wakeups
            .map_err(|e| e.context(RunErrorKind::Wakeup).into())
            .for_each(move |_instant| self.main_loop().timeout(PACKET_COUNTER_AVERAGE_INTERVAL).then(|r| {
                    if let Err(e) = r {
                        warn!("Failed to send net crypto packets: {}", e);
                        if let Some(e) = e.into_inner() {
                            return future::err(e.context(RunErrorKind::SendData).into())
                        }
                    }
                    future::ok(())
                })
            )
    }

    /// Set sink to send DHT `PublicKey` when it gets known.
    pub fn set_dht_pk_sink(&self, dht_pk_tx: DhtPkTx) {
        *self.dht_pk_tx.write() = Some(dht_pk_tx);
    }

    /// Set sink to send a connection status when it becomes connected or
    /// disconnected.
    pub fn set_connection_status_sink(&self, connection_status_tx: ConnectionStatusTx) {
        *self.connection_status_tx.write() = Some(connection_status_tx);
    }
}

#[cfg(test)]
mod tests {
    use super::*;

    use futures::Stream;
    use tokio_executor;
    use tokio_timer::clock::*;

    use crate::toxcore::time::ConstNow;

    #[test]
    fn net_crypto_clone() {
        let (udp_tx, _udp_rx) = mpsc::channel(1);
        let (lossless_tx, _lossless_rx) = mpsc::unbounded();
        let (lossy_tx, _lossy_rx) = mpsc::unbounded();
        let (dht_pk, dht_sk) = gen_keypair();
        let (real_pk, real_sk) = gen_keypair();
        let precomputed_keys = PrecomputedCache::new(dht_sk.clone(), 1);
        let net_crypto = NetCrypto::new(NetCryptoNewArgs {
            udp_tx,
            lossless_tx,
            lossy_tx,
            dht_pk,
            dht_sk,
            real_pk,
            real_sk,
            precomputed_keys,
        });

        let _net_crypto_c = net_crypto.clone();
    }

    #[test]
    fn add_remove_friend() {
        let (udp_tx, _udp_rx) = mpsc::channel(1);
        let (lossless_tx, _lossless_rx) = mpsc::unbounded();
        let (lossy_tx, _lossy_rx) = mpsc::unbounded();
        let (dht_pk, dht_sk) = gen_keypair();
        let (real_pk, real_sk) = gen_keypair();
        let precomputed_keys = PrecomputedCache::new(dht_sk.clone(), 1);
        let net_crypto = NetCrypto::new(NetCryptoNewArgs {
            udp_tx,
            lossless_tx,
            lossy_tx,
            dht_pk,
            dht_sk,
            real_pk,
            real_sk,
            precomputed_keys,
        });

        let (peer_real_pk, _peer_real_sk) = gen_keypair();

        net_crypto.add_friend(peer_real_pk);
        assert!(net_crypto.friends.read().contains(&peer_real_pk));
        net_crypto.remove_friend(peer_real_pk);
        assert!(!net_crypto.friends.read().contains(&peer_real_pk));
    }

    #[test]
    fn handle_cookie_request() {
        let (udp_tx, _udp_rx) = mpsc::channel(1);
        let (lossless_tx, _lossless_rx) = mpsc::unbounded();
        let (lossy_tx, _lossy_rx) = mpsc::unbounded();
        let (dht_pk, dht_sk) = gen_keypair();
        let (real_pk, real_sk) = gen_keypair();
        let (peer_dht_pk, _peer_dht_sk) = gen_keypair();
        let (peer_real_pk, _peer_real_sk) = gen_keypair();
        let precomputed_key = precompute(&peer_dht_pk, &dht_sk);
        let precomputed_keys = PrecomputedCache::new(dht_sk.clone(), 1);
        let net_crypto = NetCrypto::new(NetCryptoNewArgs {
            udp_tx,
            lossless_tx,
            lossy_tx,
            dht_pk,
            dht_sk,
            real_pk,
            real_sk,
            precomputed_keys,
        });

        let cookie_request_id = 12345;

        let cookie_request_payload = CookieRequestPayload {
            pk: peer_real_pk,
            id: cookie_request_id,
        };
        let cookie_request = CookieRequest::new(&precomputed_key, &peer_dht_pk, &cookie_request_payload);

        let cookie_response = net_crypto.handle_cookie_request(&cookie_request).unwrap();
        let cookie_response_payload = cookie_response.get_payload(&precomputed_key).unwrap();

        assert_eq!(cookie_response_payload.id, cookie_request_id);

        let cookie = cookie_response_payload.cookie.get_payload(&net_crypto.symmetric_key).unwrap();
        assert_eq!(cookie.dht_pk, peer_dht_pk);
        assert_eq!(cookie.real_pk, peer_real_pk);
    }

    #[test]
    fn handle_cookie_request_invalid() {
        let (udp_tx, _udp_rx) = mpsc::channel(1);
        let (lossless_tx, _lossless_rx) = mpsc::unbounded();
        let (lossy_tx, _lossy_rx) = mpsc::unbounded();
        let (dht_pk, dht_sk) = gen_keypair();
        let (real_pk, real_sk) = gen_keypair();
        let precomputed_keys = PrecomputedCache::new(dht_sk.clone(), 1);
        let net_crypto = NetCrypto::new(NetCryptoNewArgs {
            udp_tx,
            lossless_tx,
            lossy_tx,
            dht_pk,
            dht_sk,
            real_pk,
            real_sk,
            precomputed_keys,
        });

        let cookie_request = CookieRequest {
            pk: gen_keypair().0,
            nonce: gen_nonce(),
            payload: vec![42; 88]
        };

        let res = net_crypto.handle_cookie_request(&cookie_request);
        assert!(res.is_err());
        assert_eq!(*res.err().unwrap().kind(), HandlePacketErrorKind::GetPayload);
    }

    #[test]
    fn handle_udp_cookie_request() {
        let (udp_tx, udp_rx) = mpsc::channel(1);
        let (lossless_tx, _lossless_rx) = mpsc::unbounded();
        let (lossy_tx, _lossy_rx) = mpsc::unbounded();
        let (dht_pk, dht_sk) = gen_keypair();
        let (real_pk, real_sk) = gen_keypair();
        let (peer_dht_pk, _peer_dht_sk) = gen_keypair();
        let (peer_real_pk, _peer_real_sk) = gen_keypair();
        let precomputed_key = precompute(&peer_dht_pk, &dht_sk);
        let precomputed_keys = PrecomputedCache::new(dht_sk.clone(), 1);
        let net_crypto = NetCrypto::new(NetCryptoNewArgs {
            udp_tx,
            lossless_tx,
            lossy_tx,
            dht_pk,
            dht_sk,
            real_pk,
            real_sk,
            precomputed_keys,
        });

        let cookie_request_id = 12345;

        let cookie_request_payload = CookieRequestPayload {
            pk: peer_real_pk,
            id: cookie_request_id,
        };
        let cookie_request = CookieRequest::new(&precomputed_key, &peer_dht_pk, &cookie_request_payload);

        let addr = "127.0.0.1:12345".parse().unwrap();

        net_crypto.handle_udp_cookie_request(&cookie_request, addr).wait().unwrap();

        let (received, _udp_rx) = udp_rx.into_future().wait().unwrap();
        let (packet, addr_to_send) = received.unwrap();
        let cookie_response = unpack!(packet, Packet::CookieResponse);

        assert_eq!(addr_to_send, addr);

        let cookie_response_payload = cookie_response.get_payload(&precomputed_key).unwrap();

        assert_eq!(cookie_response_payload.id, cookie_request_id);

        let cookie = cookie_response_payload.cookie.get_payload(&net_crypto.symmetric_key).unwrap();
        assert_eq!(cookie.dht_pk, peer_dht_pk);
        assert_eq!(cookie.real_pk, peer_real_pk);
    }

    #[test]
    fn handle_udp_cookie_request_invalid() {
        let (udp_tx, _udp_rx) = mpsc::channel(1);
        let (lossless_tx, _lossless_rx) = mpsc::unbounded();
        let (lossy_tx, _lossy_rx) = mpsc::unbounded();
        let (dht_pk, dht_sk) = gen_keypair();
        let (real_pk, real_sk) = gen_keypair();
        let precomputed_keys = PrecomputedCache::new(dht_sk.clone(), 1);
        let net_crypto = NetCrypto::new(NetCryptoNewArgs {
            udp_tx,
            lossless_tx,
            lossy_tx,
            dht_pk,
            dht_sk,
            real_pk,
            real_sk,
            precomputed_keys,
        });

        let cookie_request = CookieRequest {
            pk: gen_keypair().0,
            nonce: gen_nonce(),
            payload: vec![42; 88]
        };

        let addr = "127.0.0.1:12345".parse().unwrap();

        let res = net_crypto.handle_udp_cookie_request(&cookie_request, addr).wait();
        assert!(res.is_err());
        assert_eq!(*res.err().unwrap().kind(), HandlePacketErrorKind::GetPayload);
    }

    #[test]
    fn handle_cookie_response() {
        let (udp_tx, _udp_rx) = mpsc::channel(1);
        let (lossless_tx, _lossless_rx) = mpsc::unbounded();
        let (lossy_tx, _lossy_rx) = mpsc::unbounded();
        let (dht_pk, dht_sk) = gen_keypair();
        let (real_pk, real_sk) = gen_keypair();
        let precomputed_keys = PrecomputedCache::new(dht_sk.clone(), 1);
        let net_crypto = NetCrypto::new(NetCryptoNewArgs {
            udp_tx,
            lossless_tx,
            lossy_tx,
            dht_pk,
            dht_sk: dht_sk.clone(),
            real_pk,
            real_sk,
            precomputed_keys,
        });

        let (peer_dht_pk, _peer_dht_sk) = gen_keypair();
        let (peer_real_pk, peer_real_sk) = gen_keypair();
        let dht_precomputed_key = precompute(&peer_dht_pk, &dht_sk);
        let mut connection = CryptoConnection::new(&dht_precomputed_key, dht_pk, real_pk, peer_real_pk, peer_dht_pk);

        let cookie_request_id = unpack!(connection.status, ConnectionStatus::CookieRequesting, cookie_request_id);

        let cookie = EncryptedCookie {
            nonce: secretbox::gen_nonce(),
            payload: vec![43; 88]
        };
        let cookie_response_payload = CookieResponsePayload {
            cookie: cookie.clone(),
            id: cookie_request_id
        };
        let cookie_response = CookieResponse::new(&dht_precomputed_key, &cookie_response_payload);

        net_crypto.handle_cookie_response(&mut connection, &cookie_response).wait().unwrap();

        let packet = unpack!(connection.status, ConnectionStatus::HandshakeSending, packet);
        let packet = unpack!(packet.dht_packet(), Packet::CryptoHandshake);
        assert_eq!(packet.cookie, cookie);

        let payload = packet.get_payload(&precompute(&real_pk, &peer_real_sk)).unwrap();
        assert_eq!(payload.cookie_hash, cookie.hash());
    }

    #[test]
    fn handle_cookie_response_invalid_status() {
        let (udp_tx, _udp_rx) = mpsc::channel(1);
        let (lossless_tx, _lossless_rx) = mpsc::unbounded();
        let (lossy_tx, _lossy_rx) = mpsc::unbounded();
        let (dht_pk, dht_sk) = gen_keypair();
        let (real_pk, real_sk) = gen_keypair();
        let precomputed_keys = PrecomputedCache::new(dht_sk.clone(), 1);
        let net_crypto = NetCrypto::new(NetCryptoNewArgs {
            udp_tx,
            lossless_tx,
            lossy_tx,
            dht_pk,
            dht_sk: dht_sk.clone(),
            real_pk,
            real_sk: real_sk.clone(),
            precomputed_keys,
        });

        let (peer_dht_pk, _peer_dht_sk) = gen_keypair();
        let (peer_real_pk, _peer_real_sk) = gen_keypair();
        let mut connection = CryptoConnection::new_not_confirmed(
            &real_sk,
            peer_real_pk,
            peer_dht_pk,
            gen_nonce(),
            gen_keypair().0,
            EncryptedCookie {
                nonce: secretbox::gen_nonce(),
                payload: vec![42; 88]
            },
            &net_crypto.symmetric_key
        );

        let cookie = EncryptedCookie {
            nonce: secretbox::gen_nonce(),
            payload: vec![43; 88]
        };
        let cookie_response_payload = CookieResponsePayload {
            cookie,
            id: 12345
        };
        let cookie_response = CookieResponse::new(&precompute(&peer_dht_pk, &dht_sk), &cookie_response_payload);

        let res = net_crypto.handle_cookie_response(&mut connection, &cookie_response).wait();
        assert!(res.is_err());
        assert_eq!(*res.err().unwrap().kind(), HandlePacketErrorKind::InvalidState);
    }

    #[test]
    fn handle_cookie_response_invalid_request_id() {
        let (udp_tx, _udp_rx) = mpsc::channel(1);
        let (lossless_tx, _lossless_rx) = mpsc::unbounded();
        let (lossy_tx, _lossy_rx) = mpsc::unbounded();
        let (dht_pk, dht_sk) = gen_keypair();
        let (real_pk, real_sk) = gen_keypair();
        let precomputed_keys = PrecomputedCache::new(dht_sk.clone(), 1);
        let net_crypto = NetCrypto::new(NetCryptoNewArgs {
            udp_tx,
            lossless_tx,
            lossy_tx,
            dht_pk,
            dht_sk: dht_sk.clone(),
            real_pk,
            real_sk,
            precomputed_keys,
        });

        let (peer_dht_pk, _peer_dht_sk) = gen_keypair();
        let (peer_real_pk, _peer_real_sk) = gen_keypair();
        let dht_precomputed_key = precompute(&peer_dht_pk, &dht_sk);
        let mut connection = CryptoConnection::new(&dht_precomputed_key, dht_pk, real_pk, peer_real_pk, peer_dht_pk);

        let cookie_request_id = unpack!(connection.status, ConnectionStatus::CookieRequesting, cookie_request_id);

        let cookie = EncryptedCookie {
            nonce: secretbox::gen_nonce(),
            payload: vec![43; 88]
        };
        let cookie_response_payload = CookieResponsePayload {
            cookie,
            id: cookie_request_id.overflowing_add(1).0
        };
        let cookie_response = CookieResponse::new(&dht_precomputed_key, &cookie_response_payload);

        assert!(net_crypto.handle_cookie_response(&mut connection, &cookie_response).wait().is_err());
    }


    #[test]
    fn handle_udp_cookie_response() {
        let (udp_tx, _udp_rx) = mpsc::channel(1);
        let (lossless_tx, _lossless_rx) = mpsc::unbounded();
        let (lossy_tx, _lossy_rx) = mpsc::unbounded();
        let (dht_pk, dht_sk) = gen_keypair();
        let (real_pk, real_sk) = gen_keypair();
        let precomputed_keys = PrecomputedCache::new(dht_sk.clone(), 1);
        let net_crypto = NetCrypto::new(NetCryptoNewArgs {
            udp_tx,
            lossless_tx,
            lossy_tx,
            dht_pk,
            dht_sk: dht_sk.clone(),
            real_pk,
            real_sk,
            precomputed_keys,
        });

        let (peer_dht_pk, _peer_dht_sk) = gen_keypair();
        let (peer_real_pk, peer_real_sk) = gen_keypair();
        let dht_precomputed_key = precompute(&peer_dht_pk, &dht_sk);
        let mut connection = CryptoConnection::new(&dht_precomputed_key, dht_pk, real_pk, peer_real_pk, peer_dht_pk);

        let cookie_request_id = unpack!(connection.status, ConnectionStatus::CookieRequesting, cookie_request_id);

        let addr = "127.0.0.1:12345".parse().unwrap();
        connection.set_udp_addr(addr);

        net_crypto.connections.write().insert(peer_real_pk, Arc::new(RwLock::new(connection)));
        net_crypto.keys_by_addr.write().insert((addr.ip(), addr.port()), peer_real_pk);

        let cookie = EncryptedCookie {
            nonce: secretbox::gen_nonce(),
            payload: vec![43; 88]
        };
        let cookie_response_payload = CookieResponsePayload {
            cookie: cookie.clone(),
            id: cookie_request_id
        };
        let cookie_response = CookieResponse::new(&dht_precomputed_key, &cookie_response_payload);

        net_crypto.handle_udp_cookie_response(&cookie_response, addr).wait().unwrap();

        let connections = net_crypto.connections.read();
        let connection = connections.get(&peer_real_pk).unwrap().read().clone();

        let packet = unpack!(connection.status, ConnectionStatus::HandshakeSending, packet);
        let packet = unpack!(packet.dht_packet(), Packet::CryptoHandshake);
        assert_eq!(packet.cookie, cookie);

        let payload = packet.get_payload(&precompute(&real_pk, &peer_real_sk)).unwrap();
        assert_eq!(payload.cookie_hash, cookie.hash());
    }

    #[test]
    fn handle_udp_cookie_response_no_connection() {
        let (udp_tx, _udp_rx) = mpsc::channel(1);
        let (lossless_tx, _lossless_rx) = mpsc::unbounded();
        let (lossy_tx, _lossy_rx) = mpsc::unbounded();
        let (dht_pk, dht_sk) = gen_keypair();
        let (real_pk, real_sk) = gen_keypair();
        let precomputed_keys = PrecomputedCache::new(dht_sk.clone(), 1);
        let net_crypto = NetCrypto::new(NetCryptoNewArgs {
            udp_tx,
            lossless_tx,
            lossy_tx,
            dht_pk,
            dht_sk: dht_sk.clone(),
            real_pk,
            real_sk,
            precomputed_keys,
        });

        let (peer_dht_pk, _peer_dht_sk) = gen_keypair();
        let dht_precomputed_key = precompute(&peer_dht_pk, &dht_sk);

        let addr = "127.0.0.1:12345".parse().unwrap();

        let cookie = EncryptedCookie {
            nonce: secretbox::gen_nonce(),
            payload: vec![43; 88]
        };
        let cookie_response_payload = CookieResponsePayload {
            cookie: cookie.clone(),
            id: 12345
        };
        let cookie_response = CookieResponse::new(&dht_precomputed_key, &cookie_response_payload);

        let res = net_crypto.handle_udp_cookie_response(&cookie_response, addr).wait();
        assert!(res.is_err());
        assert_eq!(*res.err().unwrap().kind(), HandlePacketErrorKind::NoConnection { addr: "127.0.0.1:12345".parse().unwrap() });
    }

    #[test]
    fn handle_crypto_handshake_in_cookie_requesting_status() {
        let (udp_tx, _udp_rx) = mpsc::channel(1);
        let (lossless_tx, _lossless_rx) = mpsc::unbounded();
        let (lossy_tx, _lossy_rx) = mpsc::unbounded();
        let (dht_pk, dht_sk) = gen_keypair();
        let (real_pk, real_sk) = gen_keypair();
        let precomputed_keys = PrecomputedCache::new(dht_sk.clone(), 1);
        let net_crypto = NetCrypto::new(NetCryptoNewArgs {
            udp_tx,
            lossless_tx,
            lossy_tx,
            dht_pk,
            dht_sk: dht_sk.clone(),
            real_pk,
            real_sk,
            precomputed_keys,
        });

        let (peer_dht_pk, _peer_dht_sk) = gen_keypair();
        let (peer_real_pk, peer_real_sk) = gen_keypair();
        let dht_precomputed_key = precompute(&peer_dht_pk, &dht_sk);
        let mut connection = CryptoConnection::new(&dht_precomputed_key, dht_pk, real_pk, peer_real_pk, peer_dht_pk);

        let real_precomputed_key = precompute(&real_pk, &peer_real_sk);
        let base_nonce = gen_nonce();
        let session_pk = gen_keypair().0;
        let our_cookie = Cookie::new(peer_real_pk, peer_dht_pk);
        let our_encrypted_cookie = EncryptedCookie::new(&net_crypto.symmetric_key, &our_cookie);
        let cookie = EncryptedCookie {
            nonce: secretbox::gen_nonce(),
            payload: vec![43; 88]
        };
        let crypto_handshake_payload = CryptoHandshakePayload {
            base_nonce,
            session_pk,
            cookie_hash: our_encrypted_cookie.hash(),
            cookie: cookie.clone()
        };
        let crypto_handshake = CryptoHandshake::new(&real_precomputed_key, &crypto_handshake_payload, our_encrypted_cookie);

        net_crypto.handle_crypto_handshake(&mut connection, &crypto_handshake).wait().unwrap();

        let received_nonce = unpack!(connection.status, ConnectionStatus::NotConfirmed, received_nonce);
        let peer_session_pk = unpack!(connection.status, ConnectionStatus::NotConfirmed, peer_session_pk);

        assert_eq!(received_nonce, base_nonce);
        assert_eq!(peer_session_pk, session_pk);

        let packet = unpack!(connection.status, ConnectionStatus::NotConfirmed, packet);
        let packet = unpack!(packet.dht_packet(), Packet::CryptoHandshake);
        assert_eq!(packet.cookie, cookie);

        let payload = packet.get_payload(&real_precomputed_key).unwrap();
        assert_eq!(payload.cookie_hash, cookie.hash());
    }

    #[test]
    fn handle_crypto_handshake_in_not_confirmed_status() {
        let (udp_tx, _udp_rx) = mpsc::channel(1);
        let (lossless_tx, _lossless_rx) = mpsc::unbounded();
        let (lossy_tx, _lossy_rx) = mpsc::unbounded();
        let (dht_pk, dht_sk) = gen_keypair();
        let (real_pk, real_sk) = gen_keypair();
        let precomputed_keys = PrecomputedCache::new(dht_sk.clone(), 1);
        let net_crypto = NetCrypto::new(NetCryptoNewArgs {
            udp_tx,
            lossless_tx,
            lossy_tx,
            dht_pk,
            dht_sk: dht_sk.clone(),
            real_pk,
            real_sk: real_sk.clone(),
            precomputed_keys,
        });

        let (peer_dht_pk, _peer_dht_sk) = gen_keypair();
        let (peer_real_pk, peer_real_sk) = gen_keypair();
        let cookie = EncryptedCookie {
            nonce: secretbox::gen_nonce(),
            payload: vec![42; 88]
        };
        let mut connection = CryptoConnection::new_not_confirmed(
            &real_sk,
            peer_real_pk,
            peer_dht_pk,
            gen_nonce(),
            gen_keypair().0,
            cookie.clone(),
            &net_crypto.symmetric_key
        );

        let real_precomputed_key = precompute(&real_pk, &peer_real_sk);
        let base_nonce = gen_nonce();
        let session_pk = gen_keypair().0;
        let our_cookie = Cookie::new(peer_real_pk, peer_dht_pk);
        let our_encrypted_cookie = EncryptedCookie::new(&net_crypto.symmetric_key, &our_cookie);
        let other_cookie = EncryptedCookie {
            nonce: secretbox::gen_nonce(),
            payload: vec![43; 88]
        };
        let crypto_handshake_payload = CryptoHandshakePayload {
            base_nonce,
            session_pk,
            cookie_hash: our_encrypted_cookie.hash(),
            cookie: other_cookie
        };
        let crypto_handshake = CryptoHandshake::new(&real_precomputed_key, &crypto_handshake_payload, our_encrypted_cookie);

        net_crypto.handle_crypto_handshake(&mut connection, &crypto_handshake).wait().unwrap();

        // Nonce and session pk should be taken from the packet
        let received_nonce = unpack!(connection.status, ConnectionStatus::NotConfirmed, received_nonce);
        let peer_session_pk = unpack!(connection.status, ConnectionStatus::NotConfirmed, peer_session_pk);

        assert_eq!(received_nonce, base_nonce);
        assert_eq!(peer_session_pk, session_pk);

        // cookie should not be updated
        let packet = unpack!(connection.status, ConnectionStatus::NotConfirmed, packet);
        let packet = unpack!(packet.dht_packet(), Packet::CryptoHandshake);
        assert_eq!(packet.cookie, cookie);

        let payload = packet.get_payload(&real_precomputed_key).unwrap();
        assert_eq!(payload.cookie_hash, cookie.hash());
    }

    #[test]
    fn handle_crypto_handshake_invalid_status() {
        let (udp_tx, _udp_rx) = mpsc::channel(1);
        let (lossless_tx, _lossless_rx) = mpsc::unbounded();
        let (lossy_tx, _lossy_rx) = mpsc::unbounded();
        let (dht_pk, dht_sk) = gen_keypair();
        let (real_pk, real_sk) = gen_keypair();
        let precomputed_keys = PrecomputedCache::new(dht_sk.clone(), 1);
        let net_crypto = NetCrypto::new(NetCryptoNewArgs {
            udp_tx,
            lossless_tx,
            lossy_tx,
            dht_pk,
            dht_sk: dht_sk.clone(),
            real_pk,
            real_sk,
            precomputed_keys,
        });

        let (peer_dht_pk, _peer_dht_sk) = gen_keypair();
        let (peer_real_pk, _peer_real_sk) = gen_keypair();
        let dht_precomputed_key = precompute(&peer_dht_pk, &dht_sk);
        let mut connection = CryptoConnection::new(&dht_precomputed_key, dht_pk, real_pk, peer_real_pk, peer_dht_pk);

        let (peer_session_pk, _peer_session_sk) = gen_keypair();
        let (_session_pk, session_sk) = gen_keypair();
        let session_precomputed_key = precompute(&peer_session_pk, &session_sk);
        connection.status = ConnectionStatus::Established {
            sent_nonce: gen_nonce(),
            received_nonce: gen_nonce(),
            peer_session_pk,
            session_precomputed_key,
        };

        let base_nonce = gen_nonce();
        let session_pk = gen_keypair().0;
        let our_cookie = Cookie::new(peer_real_pk, peer_dht_pk);
        let our_encrypted_cookie = EncryptedCookie::new(&net_crypto.symmetric_key, &our_cookie);
        let cookie = EncryptedCookie {
            nonce: secretbox::gen_nonce(),
            payload: vec![43; 88]
        };
        let crypto_handshake_payload = CryptoHandshakePayload {
            base_nonce,
            session_pk,
            cookie_hash: our_encrypted_cookie.hash(),
            cookie
        };
        let crypto_handshake = CryptoHandshake::new(&dht_precomputed_key, &crypto_handshake_payload, our_encrypted_cookie);

        let res = net_crypto.handle_crypto_handshake(&mut connection, &crypto_handshake).wait();
        assert!(res.is_err());
        assert_eq!(*res.err().unwrap().kind(), HandlePacketErrorKind::InvalidState);
    }

    #[test]
    fn handle_crypto_handshake_invalid_hash() {
        let (udp_tx, _udp_rx) = mpsc::channel(1);
        let (lossless_tx, _lossless_rx) = mpsc::unbounded();
        let (lossy_tx, _lossy_rx) = mpsc::unbounded();
        let (dht_pk, dht_sk) = gen_keypair();
        let (real_pk, real_sk) = gen_keypair();
        let precomputed_keys = PrecomputedCache::new(dht_sk.clone(), 1);
        let net_crypto = NetCrypto::new(NetCryptoNewArgs {
            udp_tx,
            lossless_tx,
            lossy_tx,
            dht_pk,
            dht_sk: dht_sk.clone(),
            real_pk,
            real_sk,
            precomputed_keys,
        });

        let (peer_dht_pk, _peer_dht_sk) = gen_keypair();
        let (peer_real_pk, peer_real_sk) = gen_keypair();
        let dht_precomputed_key = precompute(&peer_dht_pk, &dht_sk);
        let mut connection = CryptoConnection::new(&dht_precomputed_key, dht_pk, real_pk, peer_real_pk, peer_dht_pk);

        let real_precomputed_key = precompute(&real_pk, &peer_real_sk);
        let base_nonce = gen_nonce();
        let session_pk = gen_keypair().0;
        let our_cookie = Cookie::new(peer_real_pk, peer_dht_pk);
        let our_encrypted_cookie = EncryptedCookie::new(&net_crypto.symmetric_key, &our_cookie);
        let cookie = EncryptedCookie {
            nonce: secretbox::gen_nonce(),
            payload: vec![43; 88]
        };
        let crypto_handshake_payload = CryptoHandshakePayload {
            base_nonce,
            session_pk,
            cookie_hash: cookie.hash(),
            cookie
        };
        let crypto_handshake = CryptoHandshake::new(&real_precomputed_key, &crypto_handshake_payload, our_encrypted_cookie);

        let res = net_crypto.handle_crypto_handshake(&mut connection, &crypto_handshake).wait();
        assert!(res.is_err());
        assert_eq!(*res.err().unwrap().kind(), HandlePacketErrorKind::BadSha512);
    }

    #[test]
    fn handle_crypto_handshake_timed_out_cookie() {
        let (udp_tx, _udp_rx) = mpsc::channel(1);
        let (lossless_tx, _lossless_rx) = mpsc::unbounded();
        let (lossy_tx, _lossy_rx) = mpsc::unbounded();
        let (dht_pk, dht_sk) = gen_keypair();
        let (real_pk, real_sk) = gen_keypair();
        let precomputed_keys = PrecomputedCache::new(dht_sk.clone(), 1);
        let net_crypto = NetCrypto::new(NetCryptoNewArgs {
            udp_tx,
            lossless_tx,
            lossy_tx,
            dht_pk,
            dht_sk: dht_sk.clone(),
            real_pk,
            real_sk,
            precomputed_keys,
        });

        let (peer_dht_pk, _peer_dht_sk) = gen_keypair();
        let (peer_real_pk, peer_real_sk) = gen_keypair();
        let dht_precomputed_key = precompute(&peer_dht_pk, &dht_sk);
        let mut connection = CryptoConnection::new(&dht_precomputed_key, dht_pk, real_pk, peer_real_pk, peer_dht_pk);

        let real_precomputed_key = precompute(&real_pk, &peer_real_sk);
        let base_nonce = gen_nonce();
        let session_pk = gen_keypair().0;
        let mut our_cookie = Cookie::new(peer_real_pk, peer_dht_pk);
        our_cookie.time -= COOKIE_TIMEOUT + 1;
        let our_encrypted_cookie = EncryptedCookie::new(&&net_crypto.symmetric_key, &our_cookie);
        let cookie = EncryptedCookie {
            nonce: secretbox::gen_nonce(),
            payload: vec![43; 88]
        };
        let crypto_handshake_payload = CryptoHandshakePayload {
            base_nonce,
            session_pk,
            cookie_hash: our_encrypted_cookie.hash(),
            cookie
        };
        let crypto_handshake = CryptoHandshake::new(&real_precomputed_key, &crypto_handshake_payload, our_encrypted_cookie);

        let res = net_crypto.handle_crypto_handshake(&mut connection, &crypto_handshake).wait();
        assert!(res.is_err());
        assert_eq!(*res.err().unwrap().kind(), HandlePacketErrorKind::CookieTimedOut);
    }

    #[test]
    fn handle_crypto_handshake_invalid_peer_real_pk() {
        let (udp_tx, _udp_rx) = mpsc::channel(1);
        let (lossless_tx, _lossless_rx) = mpsc::unbounded();
        let (lossy_tx, _lossy_rx) = mpsc::unbounded();
        let (dht_pk, dht_sk) = gen_keypair();
        let (real_pk, real_sk) = gen_keypair();
        let precomputed_keys = PrecomputedCache::new(dht_sk.clone(), 1);
        let net_crypto = NetCrypto::new(NetCryptoNewArgs {
            udp_tx,
            lossless_tx,
            lossy_tx,
            dht_pk,
            dht_sk: dht_sk.clone(),
            real_pk,
            real_sk,
            precomputed_keys,
        });

        let (peer_dht_pk, _peer_dht_sk) = gen_keypair();
        let (peer_real_pk, _peer_real_sk) = gen_keypair();
        let (another_peer_real_pk, another_peer_real_sk) = gen_keypair();
        let dht_precomputed_key = precompute(&peer_dht_pk, &dht_sk);
        let mut connection = CryptoConnection::new(&dht_precomputed_key, dht_pk, real_pk, peer_real_pk, peer_dht_pk);

        let real_precomputed_key = precompute(&real_pk, &another_peer_real_sk);
        let base_nonce = gen_nonce();
        let session_pk = gen_keypair().0;
        let our_cookie = Cookie::new(another_peer_real_pk, peer_dht_pk);
        let our_encrypted_cookie = EncryptedCookie::new(&net_crypto.symmetric_key, &our_cookie);
        let cookie = EncryptedCookie {
            nonce: secretbox::gen_nonce(),
            payload: vec![43; 88]
        };
        let crypto_handshake_payload = CryptoHandshakePayload {
            base_nonce,
            session_pk,
            cookie_hash: our_encrypted_cookie.hash(),
            cookie
        };
        let crypto_handshake = CryptoHandshake::new(&real_precomputed_key, &crypto_handshake_payload, our_encrypted_cookie);

        let res = net_crypto.handle_crypto_handshake(&mut connection, &crypto_handshake).wait();
        assert!(res.is_err());
        assert_eq!(*res.err().unwrap().kind(), HandlePacketErrorKind::InvalidRealPk);
    }

    #[test]
    fn handle_crypto_handshake_invalid_peer_dht_pk() {
        let (udp_tx, _udp_rx) = mpsc::channel(1);
        let (lossless_tx, _lossless_rx) = mpsc::unbounded();
        let (lossy_tx, _lossy_rx) = mpsc::unbounded();
        let (dht_pk, dht_sk) = gen_keypair();
        let (real_pk, real_sk) = gen_keypair();
        let precomputed_keys = PrecomputedCache::new(dht_sk.clone(), 1);
        let net_crypto = NetCrypto::new(NetCryptoNewArgs {
            udp_tx,
            lossless_tx,
            lossy_tx,
            dht_pk,
            dht_sk: dht_sk.clone(),
            real_pk,
            real_sk,
            precomputed_keys,
        });

        let (dht_pk_tx, dht_pk_rx) = mpsc::unbounded();
        net_crypto.set_dht_pk_sink(dht_pk_tx);

        let (peer_dht_pk, _peer_dht_sk) = gen_keypair();
        let (peer_real_pk, peer_real_sk) = gen_keypair();
        let dht_precomputed_key = precompute(&peer_dht_pk, &dht_sk);
        let mut connection = CryptoConnection::new(&dht_precomputed_key, dht_pk, real_pk, peer_real_pk, peer_dht_pk);

        let (new_dht_pk, _new_dht_sk) = gen_keypair();

        let real_precomputed_key = precompute(&real_pk, &peer_real_sk);
        let base_nonce = gen_nonce();
        let session_pk = gen_keypair().0;
        let our_cookie = Cookie::new(peer_real_pk, new_dht_pk);
        let our_encrypted_cookie = EncryptedCookie::new(&net_crypto.symmetric_key, &our_cookie);
        let cookie = EncryptedCookie {
            nonce: secretbox::gen_nonce(),
            payload: vec![43; 88]
        };
        let crypto_handshake_payload = CryptoHandshakePayload {
            base_nonce,
            session_pk,
            cookie_hash: our_encrypted_cookie.hash(),
            cookie
        };
        let crypto_handshake = CryptoHandshake::new(&real_precomputed_key, &crypto_handshake_payload, our_encrypted_cookie);

        let res = net_crypto.handle_crypto_handshake(&mut connection, &crypto_handshake).wait();
        assert!(res.is_err());
        assert_eq!(*res.err().unwrap().kind(), HandlePacketErrorKind::InvalidDhtPk);

        let (keys, _dht_pk_rx) = dht_pk_rx.into_future().wait().unwrap();
        let (received_real_pk, received_dht_pk) = keys.unwrap();

        assert_eq!(received_real_pk, peer_real_pk);
        assert_eq!(received_dht_pk, new_dht_pk);
    }

    #[test]
    fn handle_udp_crypto_handshake() {
        let (udp_tx, _udp_rx) = mpsc::channel(1);
        let (lossless_tx, _lossless_rx) = mpsc::unbounded();
        let (lossy_tx, _lossy_rx) = mpsc::unbounded();
        let (dht_pk, dht_sk) = gen_keypair();
        let (real_pk, real_sk) = gen_keypair();
        let precomputed_keys = PrecomputedCache::new(dht_sk.clone(), 1);
        let net_crypto = NetCrypto::new(NetCryptoNewArgs {
            udp_tx,
            lossless_tx,
            lossy_tx,
            dht_pk,
            dht_sk: dht_sk.clone(),
            real_pk,
            real_sk,
            precomputed_keys,
        });

        let (peer_dht_pk, _peer_dht_sk) = gen_keypair();
        let (peer_real_pk, peer_real_sk) = gen_keypair();
        let dht_precomputed_key = precompute(&peer_dht_pk, &dht_sk);
        let mut connection = CryptoConnection::new(&dht_precomputed_key, dht_pk, real_pk, peer_real_pk, peer_dht_pk);

        let addr = "127.0.0.1:12345".parse().unwrap();
        connection.set_udp_addr(addr);

        net_crypto.connections.write().insert(peer_real_pk, Arc::new(RwLock::new(connection)));
        net_crypto.keys_by_addr.write().insert((addr.ip(), addr.port()), peer_real_pk);

        let real_precomputed_key = precompute(&real_pk, &peer_real_sk);
        let base_nonce = gen_nonce();
        let session_pk = gen_keypair().0;
        let our_cookie = Cookie::new(peer_real_pk, peer_dht_pk);
        let our_encrypted_cookie = EncryptedCookie::new(&net_crypto.symmetric_key, &our_cookie);
        let cookie = EncryptedCookie {
            nonce: secretbox::gen_nonce(),
            payload: vec![43; 88]
        };
        let crypto_handshake_payload = CryptoHandshakePayload {
            base_nonce,
            session_pk,
            cookie_hash: our_encrypted_cookie.hash(),
            cookie: cookie.clone()
        };
        let crypto_handshake = CryptoHandshake::new(&real_precomputed_key, &crypto_handshake_payload, our_encrypted_cookie);

        net_crypto.handle_udp_crypto_handshake(&crypto_handshake, addr).wait().unwrap();

        let connections = net_crypto.connections.read();
        let connection = connections.get(&peer_real_pk).unwrap().read().clone();

        let received_nonce = unpack!(connection.status, ConnectionStatus::NotConfirmed, received_nonce);
        let peer_session_pk = unpack!(connection.status, ConnectionStatus::NotConfirmed, peer_session_pk);

        assert_eq!(received_nonce, base_nonce);
        assert_eq!(peer_session_pk, session_pk);

        let packet = unpack!(connection.status, ConnectionStatus::NotConfirmed, packet);
        let packet = unpack!(packet.dht_packet(), Packet::CryptoHandshake);
        assert_eq!(packet.cookie, cookie);

        let payload = packet.get_payload(&real_precomputed_key).unwrap();
        assert_eq!(payload.cookie_hash, cookie.hash());
    }

    #[test]
    fn handle_udp_crypto_handshake_new_connection() {
        let (udp_tx, _udp_rx) = mpsc::channel(1);
        let (lossless_tx, _lossless_rx) = mpsc::unbounded();
        let (lossy_tx, _lossy_rx) = mpsc::unbounded();
        let (dht_pk, dht_sk) = gen_keypair();
        let (real_pk, real_sk) = gen_keypair();
        let precomputed_keys = PrecomputedCache::new(dht_sk.clone(), 1);
        let net_crypto = NetCrypto::new(NetCryptoNewArgs {
            udp_tx,
            lossless_tx,
            lossy_tx,
            dht_pk,
            dht_sk: dht_sk.clone(),
            real_pk,
            real_sk,
            precomputed_keys,
        });

        let (peer_dht_pk, _peer_dht_sk) = gen_keypair();
        let (peer_real_pk, peer_real_sk) = gen_keypair();

        net_crypto.add_friend(peer_real_pk);

        let real_precomputed_key = precompute(&real_pk, &peer_real_sk);
        let base_nonce = gen_nonce();
        let session_pk = gen_keypair().0;
        let our_cookie = Cookie::new(peer_real_pk, peer_dht_pk);
        let our_encrypted_cookie = EncryptedCookie::new(&net_crypto.symmetric_key, &our_cookie);
        let cookie = EncryptedCookie {
            nonce: secretbox::gen_nonce(),
            payload: vec![43; 88]
        };
        let crypto_handshake_payload = CryptoHandshakePayload {
            base_nonce,
            session_pk,
            cookie_hash: our_encrypted_cookie.hash(),
            cookie: cookie.clone()
        };
        let crypto_handshake = CryptoHandshake::new(&real_precomputed_key, &crypto_handshake_payload, our_encrypted_cookie);

        let addr = "127.0.0.1:12345".parse().unwrap();

        net_crypto.handle_udp_crypto_handshake(&crypto_handshake, addr).wait().unwrap();

        let connections = net_crypto.connections.read();
        let connection = connections.get(&peer_real_pk).unwrap().read().clone();

        assert_eq!(connection.get_udp_addr_v4(), Some(addr));

        let received_nonce = unpack!(connection.status, ConnectionStatus::NotConfirmed, received_nonce);
        let peer_session_pk = unpack!(connection.status, ConnectionStatus::NotConfirmed, peer_session_pk);

        assert_eq!(received_nonce, base_nonce);
        assert_eq!(peer_session_pk, session_pk);

        let packet = unpack!(connection.status, ConnectionStatus::NotConfirmed, packet);
        let packet = unpack!(packet.dht_packet(), Packet::CryptoHandshake);
        assert_eq!(packet.cookie, cookie);

        let payload = packet.get_payload(&real_precomputed_key).unwrap();
        assert_eq!(payload.cookie_hash, cookie.hash());
    }

    #[test]
    fn handle_udp_crypto_handshake_unexpected() {
        let (udp_tx, _udp_rx) = mpsc::channel(1);
        let (lossless_tx, _lossless_rx) = mpsc::unbounded();
        let (lossy_tx, _lossy_rx) = mpsc::unbounded();
        let (dht_pk, dht_sk) = gen_keypair();
        let (real_pk, real_sk) = gen_keypair();
        let precomputed_keys = PrecomputedCache::new(dht_sk.clone(), 1);
        let net_crypto = NetCrypto::new(NetCryptoNewArgs {
            udp_tx,
            lossless_tx,
            lossy_tx,
            dht_pk,
            dht_sk: dht_sk.clone(),
            real_pk,
            real_sk,
            precomputed_keys,
        });

        let (peer_dht_pk, _peer_dht_sk) = gen_keypair();
        let (peer_real_pk, peer_real_sk) = gen_keypair();

        let real_precomputed_key = precompute(&real_pk, &peer_real_sk);
        let base_nonce = gen_nonce();
        let session_pk = gen_keypair().0;
        let our_cookie = Cookie::new(peer_real_pk, peer_dht_pk);
        let our_encrypted_cookie = EncryptedCookie::new(&net_crypto.symmetric_key, &our_cookie);
        let cookie = EncryptedCookie {
            nonce: secretbox::gen_nonce(),
            payload: vec![43; 88]
        };
        let crypto_handshake_payload = CryptoHandshakePayload {
            base_nonce,
            session_pk,
            cookie_hash: our_encrypted_cookie.hash(),
            cookie: cookie.clone()
        };
        let crypto_handshake = CryptoHandshake::new(&real_precomputed_key, &crypto_handshake_payload, our_encrypted_cookie);

        let addr = "127.0.0.1:12345".parse().unwrap();

        let error = net_crypto.handle_udp_crypto_handshake(&crypto_handshake, addr).wait().err().unwrap();

        assert_eq!(*error.kind(), HandlePacketErrorKind::UnexpectedCryptoHandshake);
    }

    #[test]
    fn handle_crypto_data_lossy() {
        let (udp_tx, _udp_rx) = mpsc::channel(1);
        let (lossless_tx, _lossless_rx) = mpsc::unbounded();
        let (lossy_tx, lossy_rx) = mpsc::unbounded();
        let (dht_pk, dht_sk) = gen_keypair();
        let (real_pk, real_sk) = gen_keypair();
        let precomputed_keys = PrecomputedCache::new(dht_sk.clone(), 1);
        let net_crypto = NetCrypto::new(NetCryptoNewArgs {
            udp_tx,
            lossless_tx,
            lossy_tx,
            dht_pk,
            dht_sk: dht_sk.clone(),
            real_pk,
            real_sk,
            precomputed_keys,
        });

        let (peer_dht_pk, _peer_dht_sk) = gen_keypair();
        let (peer_real_pk, _peer_real_sk) = gen_keypair();
        let dht_precomputed_key = precompute(&peer_dht_pk, &dht_sk);
        let mut connection = CryptoConnection::new(&dht_precomputed_key, dht_pk, real_pk, peer_real_pk, peer_dht_pk);

        let received_nonce = gen_nonce();
        let (peer_session_pk, _peer_session_sk) = gen_keypair();
        let (_session_pk, session_sk) = gen_keypair();
        let session_precomputed_key = precompute(&peer_session_pk, &session_sk);
        connection.status = ConnectionStatus::Established {
            sent_nonce: gen_nonce(),
            received_nonce,
            peer_session_pk,
            session_precomputed_key: session_precomputed_key.clone(),
        };

        let crypto_data_payload = CryptoDataPayload {
            buffer_start: 0,
            packet_number: 0,
            data: vec![PACKET_ID_LOSSY_RANGE_START, 1, 2, 3]
        };
        let crypto_data = CryptoData::new(&session_precomputed_key, received_nonce, &crypto_data_payload);

        net_crypto.handle_crypto_data(&mut connection, &crypto_data, /* udp */ true).wait().unwrap();

        // The diff between nonces is not bigger than the threshold so received
        // nonce shouldn't be changed
        assert_eq!(unpack!(connection.status, ConnectionStatus::Established, received_nonce), received_nonce);

        assert_eq!(connection.recv_array.buffer_start, 0);
        assert_eq!(connection.recv_array.buffer_end, 0);
        assert_eq!(connection.send_array.buffer_start, 0);
        assert_eq!(connection.send_array.buffer_end, 0);

        let (received, _lossy_rx) = lossy_rx.into_future().wait().unwrap();
        let (received_peer_real_pk, received_data) = received.unwrap();
        assert_eq!(received_peer_real_pk, peer_real_pk);
        assert_eq!(received_data, vec![PACKET_ID_LOSSY_RANGE_START, 1, 2, 3]);
    }

    #[test]
    fn handle_crypto_data_lossy_increment_nonce() {
        let (udp_tx, _udp_rx) = mpsc::channel(1);
        let (lossless_tx, _lossless_rx) = mpsc::unbounded();
        let (lossy_tx, lossy_rx) = mpsc::unbounded();
        let (dht_pk, dht_sk) = gen_keypair();
        let (real_pk, real_sk) = gen_keypair();
        let precomputed_keys = PrecomputedCache::new(dht_sk.clone(), 1);
        let net_crypto = NetCrypto::new(NetCryptoNewArgs {
            udp_tx,
            lossless_tx,
            lossy_tx,
            dht_pk,
            dht_sk: dht_sk.clone(),
            real_pk,
            real_sk,
            precomputed_keys,
        });

        let (peer_dht_pk, _peer_dht_sk) = gen_keypair();
        let (peer_real_pk, _peer_real_sk) = gen_keypair();
        let dht_precomputed_key = precompute(&peer_dht_pk, &dht_sk);
        let mut connection = CryptoConnection::new(&dht_precomputed_key, dht_pk, real_pk, peer_real_pk, peer_dht_pk);

        let received_nonce = gen_nonce();
        let (peer_session_pk, _peer_session_sk) = gen_keypair();
        let (_session_pk, session_sk) = gen_keypair();
        let session_precomputed_key = precompute(&peer_session_pk, &session_sk);
        connection.status = ConnectionStatus::Established {
            sent_nonce: gen_nonce(),
            received_nonce,
            peer_session_pk,
            session_precomputed_key: session_precomputed_key.clone(),
        };

        // Make the diff between nonces is bigger than the threshold
        let mut packet_nonce = received_nonce;
        increment_nonce_number(&mut packet_nonce, u64::from(2 * NONCE_DIFF_THRESHOLD + 1));

        let crypto_data_payload = CryptoDataPayload {
            buffer_start: 0,
            packet_number: 0,
            data: vec![PACKET_ID_LOSSY_RANGE_START, 1, 2, 3]
        };
        let crypto_data = CryptoData::new(&session_precomputed_key, packet_nonce, &crypto_data_payload);

        net_crypto.handle_crypto_data(&mut connection, &crypto_data, /* udp */ true).wait().unwrap();

        // The diff between nonces is bigger than the threshold so received
        // nonce should be changed increased
        let mut expected_nonce = received_nonce;
        increment_nonce_number(&mut expected_nonce, u64::from(NONCE_DIFF_THRESHOLD));
        assert_eq!(unpack!(connection.status, ConnectionStatus::Established, received_nonce), expected_nonce);

        assert_eq!(connection.recv_array.buffer_start, 0);
        assert_eq!(connection.recv_array.buffer_end, 0);
        assert_eq!(connection.send_array.buffer_start, 0);
        assert_eq!(connection.send_array.buffer_end, 0);

        let (received, _lossy_rx) = lossy_rx.into_future().wait().unwrap();
        let (received_peer_real_pk, received_data) = received.unwrap();
        assert_eq!(received_peer_real_pk, peer_real_pk);
        assert_eq!(received_data, vec![PACKET_ID_LOSSY_RANGE_START, 1, 2, 3]);
    }

    #[test]
    fn handle_crypto_data_lossy_update_rtt() {
        let (udp_tx, _udp_rx) = mpsc::channel(1);
        let (lossless_tx, _lossless_rx) = mpsc::unbounded();
        let (lossy_tx, lossy_rx) = mpsc::unbounded();
        let (dht_pk, dht_sk) = gen_keypair();
        let (real_pk, real_sk) = gen_keypair();
        let precomputed_keys = PrecomputedCache::new(dht_sk.clone(), 1);
        let net_crypto = NetCrypto::new(NetCryptoNewArgs {
            udp_tx,
            lossless_tx,
            lossy_tx,
            dht_pk,
            dht_sk: dht_sk.clone(),
            real_pk,
            real_sk,
            precomputed_keys,
        });

        let (peer_dht_pk, _peer_dht_sk) = gen_keypair();
        let (peer_real_pk, _peer_real_sk) = gen_keypair();
        let dht_precomputed_key = precompute(&peer_dht_pk, &dht_sk);
        let mut connection = CryptoConnection::new(&dht_precomputed_key, dht_pk, real_pk, peer_real_pk, peer_dht_pk);

        let now = Instant::now();

        let sent_packet = SentPacket {
            data: vec![42; 123],
            sent_time: now,
            requested: false,
        };
        assert!(connection.send_array.insert(0, sent_packet).is_ok());

        connection.rtt = Duration::from_millis(500);

        let received_nonce = gen_nonce();
        let (peer_session_pk, _peer_session_sk) = gen_keypair();
        let (_session_pk, session_sk) = gen_keypair();
        let session_precomputed_key = precompute(&peer_session_pk, &session_sk);
        connection.status = ConnectionStatus::Established {
            sent_nonce: gen_nonce(),
            received_nonce,
            peer_session_pk,
            session_precomputed_key: session_precomputed_key.clone(),
        };

        let crypto_data_payload = CryptoDataPayload {
            buffer_start: 1,
            packet_number: 0,
            data: vec![PACKET_ID_LOSSY_RANGE_START, 1, 2, 3]
        };
        let crypto_data = CryptoData::new(&session_precomputed_key, received_nonce, &crypto_data_payload);

        let mut enter = tokio_executor::enter().unwrap();
        let clock = Clock::new_with_now(ConstNow(now + Duration::from_millis(250)));

        with_default(&clock, &mut enter, |_| {
            net_crypto.handle_crypto_data(&mut connection, &crypto_data, /* udp */ true).wait().unwrap();
        });

        // The diff between nonces is not bigger than the threshold so received
        // nonce shouldn't be changed
        assert_eq!(unpack!(connection.status, ConnectionStatus::Established, received_nonce), received_nonce);

        assert_eq!(connection.recv_array.buffer_start, 0);
        assert_eq!(connection.recv_array.buffer_end, 0);
        assert_eq!(connection.send_array.buffer_start, 1);
        assert_eq!(connection.send_array.buffer_end, 1);

        let (received, _lossy_rx) = lossy_rx.into_future().wait().unwrap();
        let (received_peer_real_pk, received_data) = received.unwrap();
        assert_eq!(received_peer_real_pk, peer_real_pk);
        assert_eq!(received_data, vec![PACKET_ID_LOSSY_RANGE_START, 1, 2, 3]);

        // avoid problems with floating point arithmetic
        assert!(
            connection.rtt > Duration::from_millis(249)
                && connection.rtt < Duration::from_millis(251)
        );
    }

    #[test]
    fn handle_crypto_data_lossy_invalid_buffer_start() {
        let (udp_tx, _udp_rx) = mpsc::channel(1);
        let (lossless_tx, _lossless_rx) = mpsc::unbounded();
        let (lossy_tx, _lossy_rx) = mpsc::unbounded();
        let (dht_pk, dht_sk) = gen_keypair();
        let (real_pk, real_sk) = gen_keypair();
        let precomputed_keys = PrecomputedCache::new(dht_sk.clone(), 1);
        let net_crypto = NetCrypto::new(NetCryptoNewArgs {
            udp_tx,
            lossless_tx,
            lossy_tx,
            dht_pk,
            dht_sk: dht_sk.clone(),
            real_pk,
            real_sk,
            precomputed_keys,
        });

        let (peer_dht_pk, _peer_dht_sk) = gen_keypair();
        let (peer_real_pk, _peer_real_sk) = gen_keypair();
        let dht_precomputed_key = precompute(&peer_dht_pk, &dht_sk);
        let mut connection = CryptoConnection::new(&dht_precomputed_key, dht_pk, real_pk, peer_real_pk, peer_dht_pk);

        let received_nonce = gen_nonce();
        let (peer_session_pk, _peer_session_sk) = gen_keypair();
        let (_session_pk, session_sk) = gen_keypair();
        let session_precomputed_key = precompute(&peer_session_pk, &session_sk);
        connection.status = ConnectionStatus::Established {
            sent_nonce: gen_nonce(),
            received_nonce,
            peer_session_pk,
            session_precomputed_key: session_precomputed_key.clone(),
        };

        let crypto_data_payload = CryptoDataPayload {
            buffer_start: 7, // bigger than end index of sent packets buffer
            packet_number: 0,
            data: vec![PACKET_ID_LOSSY_RANGE_START, 1, 2, 3]
        };
        let crypto_data = CryptoData::new(&session_precomputed_key, received_nonce, &crypto_data_payload);

        let res = net_crypto.handle_crypto_data(&mut connection, &crypto_data, /* udp */ true).wait();
        assert!(res.is_err());
        assert_eq!(*res.err().unwrap().kind(), HandlePacketErrorKind::PacketsArrayError);

        assert_eq!(unpack!(connection.status, ConnectionStatus::Established, received_nonce), received_nonce);

        assert_eq!(connection.recv_array.buffer_start, 0);
        assert_eq!(connection.recv_array.buffer_end, 0);
        assert_eq!(connection.send_array.buffer_start, 0);
        assert_eq!(connection.send_array.buffer_end, 0);
    }

    #[test]
    fn handle_crypto_data_lossless() {
        let (udp_tx, _udp_rx) = mpsc::channel(1);
        let (lossless_tx, lossless_rx) = mpsc::unbounded();
        let (lossy_tx, _lossy_rx) = mpsc::unbounded();
        let (dht_pk, dht_sk) = gen_keypair();
        let (real_pk, real_sk) = gen_keypair();
        let precomputed_keys = PrecomputedCache::new(dht_sk.clone(), 1);
        let net_crypto = NetCrypto::new(NetCryptoNewArgs {
            udp_tx,
            lossless_tx,
            lossy_tx,
            dht_pk,
            dht_sk: dht_sk.clone(),
            real_pk,
            real_sk,
            precomputed_keys,
        });

        let (peer_dht_pk, _peer_dht_sk) = gen_keypair();
        let (peer_real_pk, _peer_real_sk) = gen_keypair();
        let dht_precomputed_key = precompute(&peer_dht_pk, &dht_sk);
        let mut connection = CryptoConnection::new(&dht_precomputed_key, dht_pk, real_pk, peer_real_pk, peer_dht_pk);

        let received_nonce = gen_nonce();
        let (peer_session_pk, _peer_session_sk) = gen_keypair();
        let (_session_pk, session_sk) = gen_keypair();
        let session_precomputed_key = precompute(&peer_session_pk, &session_sk);
        connection.status = ConnectionStatus::Established {
            sent_nonce: gen_nonce(),
            received_nonce,
            peer_session_pk,
            session_precomputed_key: session_precomputed_key.clone(),
        };

        let crypto_data_payload_1 = CryptoDataPayload {
            buffer_start: 0,
            packet_number: 0,
            data: vec![PACKET_ID_LOSSY_RANGE_START - 1, 1, 2, 3]
        };
        let crypto_data_1 = CryptoData::new(&session_precomputed_key, received_nonce, &crypto_data_payload_1);

        let crypto_data_payload_2 = CryptoDataPayload {
            buffer_start: 0,
            packet_number: 1,
            data: vec![PACKET_ID_LOSSY_RANGE_START - 1, 4, 5, 6]
        };
        let crypto_data_2 = CryptoData::new(&session_precomputed_key, received_nonce, &crypto_data_payload_2);

        let crypto_data_payload_3 = CryptoDataPayload {
            buffer_start: 0,
            packet_number: 2,
            data: vec![PACKET_ID_LOSSY_RANGE_START - 1, 7, 8, 9]
        };
        let crypto_data_3 = CryptoData::new(&session_precomputed_key, received_nonce, &crypto_data_payload_3);

        // Send packets in random order
        net_crypto.handle_crypto_data(&mut connection, &crypto_data_2, /* udp */ true).wait().unwrap();
        net_crypto.handle_crypto_data(&mut connection, &crypto_data_3, /* udp */ true).wait().unwrap();
        net_crypto.handle_crypto_data(&mut connection, &crypto_data_1, /* udp */ true).wait().unwrap();

        // The diff between nonces is not bigger than the threshold so received
        // nonce shouldn't be changed
        assert_eq!(unpack!(connection.status, ConnectionStatus::Established, received_nonce), received_nonce);

        assert_eq!(connection.recv_array.buffer_start, 3);
        assert_eq!(connection.recv_array.buffer_end, 3);
        assert_eq!(connection.send_array.buffer_start, 0);
        assert_eq!(connection.send_array.buffer_end, 0);

        // We should receive lossless packets according to their numbers

        let (received, lossless_rx) = lossless_rx.into_future().wait().unwrap();
        let (received_peer_real_pk, received_data) = received.unwrap();
        assert_eq!(received_peer_real_pk, peer_real_pk);
        assert_eq!(received_data, vec![PACKET_ID_LOSSY_RANGE_START - 1, 1, 2, 3]);

        let (received, lossless_rx) = lossless_rx.into_future().wait().unwrap();
        let (received_peer_real_pk, received_data) = received.unwrap();
        assert_eq!(received_peer_real_pk, peer_real_pk);
        assert_eq!(received_data, vec![PACKET_ID_LOSSY_RANGE_START - 1, 4, 5, 6]);

        let (received, _lossless_rx) = lossless_rx.into_future().wait().unwrap();
        let (received_peer_real_pk, received_data) = received.unwrap();
        assert_eq!(received_peer_real_pk, peer_real_pk);
        assert_eq!(received_data, vec![PACKET_ID_LOSSY_RANGE_START - 1, 7, 8, 9]);
    }

    #[test]
    fn handle_crypto_data_lossless_too_big_index() {
        let (udp_tx, _udp_rx) = mpsc::channel(1);
        let (lossless_tx, _lossless_rx) = mpsc::unbounded();
        let (lossy_tx, _lossy_rx) = mpsc::unbounded();
        let (dht_pk, dht_sk) = gen_keypair();
        let (real_pk, real_sk) = gen_keypair();
        let precomputed_keys = PrecomputedCache::new(dht_sk.clone(), 1);
        let net_crypto = NetCrypto::new(NetCryptoNewArgs {
            udp_tx,
            lossless_tx,
            lossy_tx,
            dht_pk,
            dht_sk: dht_sk.clone(),
            real_pk,
            real_sk,
            precomputed_keys,
        });

        let (peer_dht_pk, _peer_dht_sk) = gen_keypair();
        let (peer_real_pk, _peer_real_sk) = gen_keypair();
        let dht_precomputed_key = precompute(&peer_dht_pk, &dht_sk);
        let mut connection = CryptoConnection::new(&dht_precomputed_key, dht_pk, real_pk, peer_real_pk, peer_dht_pk);

        let received_nonce = gen_nonce();
        let (peer_session_pk, _peer_session_sk) = gen_keypair();
        let (_session_pk, session_sk) = gen_keypair();
        let session_precomputed_key = precompute(&peer_session_pk, &session_sk);
        connection.status = ConnectionStatus::Established {
            sent_nonce: gen_nonce(),
            received_nonce,
            peer_session_pk,
            session_precomputed_key: session_precomputed_key.clone(),
        };

        let crypto_data_payload = CryptoDataPayload {
            buffer_start: 0,
            packet_number: CRYPTO_PACKET_BUFFER_SIZE,
            data: vec![PACKET_ID_LOSSY_RANGE_START - 1, 1, 2, 3]
        };
        let crypto_data = CryptoData::new(&session_precomputed_key, received_nonce, &crypto_data_payload);

        let res = net_crypto.handle_crypto_data(&mut connection, &crypto_data, /* udp */ true).wait();
        assert!(res.is_err());
        assert_eq!(*res.err().unwrap().kind(), HandlePacketErrorKind::PacketsArrayError);

        assert_eq!(unpack!(connection.status, ConnectionStatus::Established, received_nonce), received_nonce);

        assert_eq!(connection.recv_array.buffer_start, 0);
        assert_eq!(connection.recv_array.buffer_end, 0);
        assert_eq!(connection.send_array.buffer_start, 0);
        assert_eq!(connection.send_array.buffer_end, 0);
    }

    #[test]
    fn handle_crypto_data_kill() {
        let (udp_tx, _udp_rx) = mpsc::channel(1);
        let (lossless_tx, _lossless_rx) = mpsc::unbounded();
        let (lossy_tx, _lossy_rx) = mpsc::unbounded();
        let (dht_pk, dht_sk) = gen_keypair();
        let (real_pk, real_sk) = gen_keypair();
        let precomputed_keys = PrecomputedCache::new(dht_sk.clone(), 1);
        let net_crypto = NetCrypto::new(NetCryptoNewArgs {
            udp_tx,
            lossless_tx,
            lossy_tx,
            dht_pk,
            dht_sk: dht_sk.clone(),
            real_pk,
            real_sk,
            precomputed_keys,
        });

        let (peer_dht_pk, _peer_dht_sk) = gen_keypair();
        let (peer_real_pk, _peer_real_sk) = gen_keypair();
        let dht_precomputed_key = precompute(&peer_dht_pk, &dht_sk);
        let mut connection = CryptoConnection::new(&dht_precomputed_key, dht_pk, real_pk, peer_real_pk, peer_dht_pk);

        let addr = "127.0.0.1:12345".parse().unwrap();
        connection.set_udp_addr(addr);

        let received_nonce = gen_nonce();
        let (peer_session_pk, _peer_session_sk) = gen_keypair();
        let (_session_pk, session_sk) = gen_keypair();
        let session_precomputed_key = precompute(&peer_session_pk, &session_sk);
        connection.status = ConnectionStatus::Established {
            sent_nonce: gen_nonce(),
            received_nonce,
            peer_session_pk,
            session_precomputed_key: session_precomputed_key.clone(),
        };

        let connection = Arc::new(RwLock::new(connection));
        net_crypto.connections.write().insert(peer_real_pk, connection.clone());
        net_crypto.keys_by_addr.write().insert((addr.ip(), addr.port()), peer_real_pk);

        let crypto_data_payload = CryptoDataPayload {
            buffer_start: 0,
            packet_number: 0,
            data: vec![PACKET_ID_KILL]
        };
        let crypto_data = CryptoData::new(&session_precomputed_key, received_nonce, &crypto_data_payload);

        net_crypto.handle_crypto_data(&mut connection.write(), &crypto_data, /* udp */ true).wait().unwrap();

        assert!(net_crypto.connections.read().is_empty());
        assert!(net_crypto.keys_by_addr.read().is_empty());
    }

    #[test]
    fn handle_crypto_data_request() {
        let (udp_tx, _udp_rx) = mpsc::channel(1);
        let (lossless_tx, _lossless_rx) = mpsc::unbounded();
        let (lossy_tx, _lossy_rx) = mpsc::unbounded();
        let (dht_pk, dht_sk) = gen_keypair();
        let (real_pk, real_sk) = gen_keypair();
        let precomputed_keys = PrecomputedCache::new(dht_sk.clone(), 1);
        let net_crypto = NetCrypto::new(NetCryptoNewArgs {
            udp_tx,
            lossless_tx,
            lossy_tx,
            dht_pk,
            dht_sk: dht_sk.clone(),
            real_pk,
            real_sk,
            precomputed_keys,
        });

        let (peer_dht_pk, _peer_dht_sk) = gen_keypair();
        let (peer_real_pk, _peer_real_sk) = gen_keypair();
        let dht_precomputed_key = precompute(&peer_dht_pk, &dht_sk);
        let mut connection = CryptoConnection::new(&dht_precomputed_key, dht_pk, real_pk, peer_real_pk, peer_dht_pk);

        let now = Instant::now();

        assert!(connection.send_array.insert(0, SentPacket::new(vec![42; 123])).is_ok());
        // this time will be used to update rtt
        let packet_1 = SentPacket {
            data: vec![43; 123],
            sent_time: now + Duration::from_millis(750),
            requested: false,
        };
        assert!(connection.send_array.insert(1, packet_1).is_ok());
        // this packet will be requested but elapsed time will be less then rtt
        // so it shouldn't be marked
        let packet_5 = SentPacket {
            data: vec![44; 123],
            sent_time: now + Duration::from_millis(750),
            requested: false,
        };
        assert!(connection.send_array.insert(5, packet_5).is_ok());
        assert!(connection.send_array.insert(7, SentPacket::new(vec![45; 123])).is_ok());
        assert!(connection.send_array.insert(1024, SentPacket::new(vec![46; 123])).is_ok());

        connection.rtt = Duration::from_millis(500);

        let received_nonce = gen_nonce();
        let (peer_session_pk, _peer_session_sk) = gen_keypair();
        let (_session_pk, session_sk) = gen_keypair();
        let session_precomputed_key = precompute(&peer_session_pk, &session_sk);
        connection.status = ConnectionStatus::Established {
            sent_nonce: gen_nonce(),
            received_nonce,
            peer_session_pk,
            session_precomputed_key: session_precomputed_key.clone(),
        };

        let crypto_data_payload = CryptoDataPayload {
            buffer_start: 0,
            packet_number: 0,
            data: vec![PACKET_ID_REQUEST, 1, 5, 0, 0, 0, 254] // request 0, 5 and 1024 packets
        };
        let crypto_data = CryptoData::new(&session_precomputed_key, received_nonce, &crypto_data_payload);

        let mut enter = tokio_executor::enter().unwrap();
        let clock = Clock::new_with_now(ConstNow(now + Duration::from_secs(1)));

        with_default(&clock, &mut enter, |_| {
            net_crypto.handle_crypto_data(&mut connection, &crypto_data, /* udp */ true).wait().unwrap();
        });

        assert!(connection.send_array.get(0).unwrap().requested);
        assert!(connection.send_array.get(1).is_none());
        assert!(!connection.send_array.get(5).unwrap().requested);
        assert!(connection.send_array.get(7).is_none());
        assert!(connection.send_array.get(1024).unwrap().requested);

        // avoid problems with floating point arithmetic
        assert!(
            connection.rtt > Duration::from_millis(249)
                && connection.rtt < Duration::from_millis(251)
        );
    }

    #[test]
    fn handle_crypto_data_empty_request() {
        let (udp_tx, _udp_rx) = mpsc::channel(1);
        let (lossless_tx, _lossless_rx) = mpsc::unbounded();
        let (lossy_tx, _lossy_rx) = mpsc::unbounded();
        let (dht_pk, dht_sk) = gen_keypair();
        let (real_pk, real_sk) = gen_keypair();
        let precomputed_keys = PrecomputedCache::new(dht_sk.clone(), 1);
        let net_crypto = NetCrypto::new(NetCryptoNewArgs {
            udp_tx,
            lossless_tx,
            lossy_tx,
            dht_pk,
            dht_sk: dht_sk.clone(),
            real_pk,
            real_sk,
            precomputed_keys,
        });

        let (peer_dht_pk, _peer_dht_sk) = gen_keypair();
        let (peer_real_pk, _peer_real_sk) = gen_keypair();
        let dht_precomputed_key = precompute(&peer_dht_pk, &dht_sk);
        let mut connection = CryptoConnection::new(&dht_precomputed_key, dht_pk, real_pk, peer_real_pk, peer_dht_pk);

        assert!(connection.send_array.insert(0, SentPacket::new(vec![42; 123])).is_ok());
        assert!(connection.send_array.insert(1, SentPacket::new(vec![43; 123])).is_ok());
        assert!(connection.send_array.insert(5, SentPacket::new(vec![44; 123])).is_ok());
        assert!(connection.send_array.insert(7, SentPacket::new(vec![45; 123])).is_ok());
        assert!(connection.send_array.insert(1024, SentPacket::new(vec![46; 123])).is_ok());

        let received_nonce = gen_nonce();
        let (peer_session_pk, _peer_session_sk) = gen_keypair();
        let (_session_pk, session_sk) = gen_keypair();
        let session_precomputed_key = precompute(&peer_session_pk, &session_sk);
        connection.status = ConnectionStatus::Established {
            sent_nonce: gen_nonce(),
            received_nonce,
            peer_session_pk,
            session_precomputed_key: session_precomputed_key.clone(),
        };

        let crypto_data_payload = CryptoDataPayload {
            buffer_start: 0,
            packet_number: 0,
            data: vec![PACKET_ID_REQUEST]
        };
        let crypto_data = CryptoData::new(&session_precomputed_key, received_nonce, &crypto_data_payload);

        net_crypto.handle_crypto_data(&mut connection, &crypto_data, /* udp */ true).wait().unwrap();

        assert!(!connection.send_array.get(0).unwrap().requested);
        assert!(!connection.send_array.get(1).unwrap().requested);
        assert!(!connection.send_array.get(5).unwrap().requested);
        assert!(!connection.send_array.get(7).unwrap().requested);
        assert!(!connection.send_array.get(1024).unwrap().requested);
    }

    #[test]
    fn handle_crypto_data_invalid_packet_id() {
        let (udp_tx, _udp_rx) = mpsc::channel(1);
        let (lossless_tx, _lossless_rx) = mpsc::unbounded();
        let (lossy_tx, _lossy_rx) = mpsc::unbounded();
        let (dht_pk, dht_sk) = gen_keypair();
        let (real_pk, real_sk) = gen_keypair();
        let precomputed_keys = PrecomputedCache::new(dht_sk.clone(), 1);
        let net_crypto = NetCrypto::new(NetCryptoNewArgs {
            udp_tx,
            lossless_tx,
            lossy_tx,
            dht_pk,
            dht_sk: dht_sk.clone(),
            real_pk,
            real_sk,
            precomputed_keys,
        });

        let (peer_dht_pk, _peer_dht_sk) = gen_keypair();
        let (peer_real_pk, _peer_real_sk) = gen_keypair();
        let dht_precomputed_key = precompute(&peer_dht_pk, &dht_sk);
        let mut connection = CryptoConnection::new(&dht_precomputed_key, dht_pk, real_pk, peer_real_pk, peer_dht_pk);

        let received_nonce = gen_nonce();
        let (peer_session_pk, _peer_session_sk) = gen_keypair();
        let (_session_pk, session_sk) = gen_keypair();
        let session_precomputed_key = precompute(&peer_session_pk, &session_sk);
        connection.status = ConnectionStatus::Established {
            sent_nonce: gen_nonce(),
            received_nonce,
            peer_session_pk,
            session_precomputed_key: session_precomputed_key.clone(),
        };

        let crypto_data_payload = CryptoDataPayload {
            buffer_start: 0,
            packet_number: 0,
            data: vec![255, 1, 2, 3] // only 255 is invalid id
        };
        let crypto_data = CryptoData::new(&session_precomputed_key, received_nonce, &crypto_data_payload);

        let res = net_crypto.handle_crypto_data(&mut connection, &crypto_data, /* udp */ true).wait();
        assert!(res.is_err());
        assert_eq!(*res.err().unwrap().kind(), HandlePacketErrorKind::PacketId { id: 255 });

        assert_eq!(unpack!(connection.status, ConnectionStatus::Established, received_nonce), received_nonce);

        assert_eq!(connection.recv_array.buffer_start, 0);
        assert_eq!(connection.recv_array.buffer_end, 0);
        assert_eq!(connection.send_array.buffer_start, 0);
        assert_eq!(connection.send_array.buffer_end, 0);
    }

    #[test]
    fn handle_crypto_data_empty_data() {
        let (udp_tx, _udp_rx) = mpsc::channel(1);
        let (lossless_tx, _lossless_rx) = mpsc::unbounded();
        let (lossy_tx, _lossy_rx) = mpsc::unbounded();
        let (dht_pk, dht_sk) = gen_keypair();
        let (real_pk, real_sk) = gen_keypair();
        let precomputed_keys = PrecomputedCache::new(dht_sk.clone(), 1);
        let net_crypto = NetCrypto::new(NetCryptoNewArgs {
            udp_tx,
            lossless_tx,
            lossy_tx,
            dht_pk,
            dht_sk: dht_sk.clone(),
            real_pk,
            real_sk,
            precomputed_keys,
        });

        let (peer_dht_pk, _peer_dht_sk) = gen_keypair();
        let (peer_real_pk, _peer_real_sk) = gen_keypair();
        let dht_precomputed_key = precompute(&peer_dht_pk, &dht_sk);
        let mut connection = CryptoConnection::new(&dht_precomputed_key, dht_pk, real_pk, peer_real_pk, peer_dht_pk);

        let received_nonce = gen_nonce();
        let (peer_session_pk, _peer_session_sk) = gen_keypair();
        let (_session_pk, session_sk) = gen_keypair();
        let session_precomputed_key = precompute(&peer_session_pk, &session_sk);
        connection.status = ConnectionStatus::Established {
            sent_nonce: gen_nonce(),
            received_nonce,
            peer_session_pk,
            session_precomputed_key: session_precomputed_key.clone(),
        };

        let crypto_data_payload = CryptoDataPayload {
            buffer_start: 0,
            packet_number: 0,
            data: Vec::new()
        };
        let crypto_data = CryptoData::new(&session_precomputed_key, received_nonce, &crypto_data_payload);

        let res = net_crypto.handle_crypto_data(&mut connection, &crypto_data, /* udp */ true).wait();
        assert!(res.is_err());
        assert_eq!(*res.err().unwrap().kind(), HandlePacketErrorKind::DataEmpty);

        assert_eq!(unpack!(connection.status, ConnectionStatus::Established, received_nonce), received_nonce);

        assert_eq!(connection.recv_array.buffer_start, 0);
        assert_eq!(connection.recv_array.buffer_end, 0);
        assert_eq!(connection.send_array.buffer_start, 0);
        assert_eq!(connection.send_array.buffer_end, 0);
    }

    #[test]
    fn handle_crypto_data_invalid_status() {
        let (udp_tx, _udp_rx) = mpsc::channel(1);
        let (lossless_tx, _lossless_rx) = mpsc::unbounded();
        let (lossy_tx, _lossy_rx) = mpsc::unbounded();
        let (dht_pk, dht_sk) = gen_keypair();
        let (real_pk, real_sk) = gen_keypair();
        let precomputed_keys = PrecomputedCache::new(dht_sk.clone(), 1);
        let net_crypto = NetCrypto::new(NetCryptoNewArgs {
            udp_tx,
            lossless_tx,
            lossy_tx,
            dht_pk,
            dht_sk: dht_sk.clone(),
            real_pk,
            real_sk,
            precomputed_keys,
        });

        let (peer_dht_pk, _peer_dht_sk) = gen_keypair();
        let (peer_real_pk, _peer_real_sk) = gen_keypair();
        let dht_precomputed_key = precompute(&peer_dht_pk, &dht_sk);
        let mut connection = CryptoConnection::new(&dht_precomputed_key, dht_pk, real_pk, peer_real_pk, peer_dht_pk);

        let received_nonce = gen_nonce();
        let (peer_session_pk, _peer_session_sk) = gen_keypair();
        let (_session_pk, session_sk) = gen_keypair();
        let session_precomputed_key = precompute(&peer_session_pk, &session_sk);
        let crypto_data_payload = CryptoDataPayload {
            buffer_start: 0,
            packet_number: 0,
            data: vec![0, 0, PACKET_ID_LOSSY_RANGE_START, 1, 2, 3]
        };
        let crypto_data = CryptoData::new(&session_precomputed_key, received_nonce, &crypto_data_payload);

        let res = net_crypto.handle_crypto_data(&mut connection, &crypto_data, /* udp */ true).wait();
        assert!(res.is_err());
        assert_eq!(*res.err().unwrap().kind(), HandlePacketErrorKind::CannotHandleCryptoData);
    }

    #[test]
    fn handle_udp_crypto_data_lossy() {
        let (udp_tx, _udp_rx) = mpsc::channel(1);
        let (lossless_tx, _lossless_rx) = mpsc::unbounded();
        let (lossy_tx, lossy_rx) = mpsc::unbounded();
        let (dht_pk, dht_sk) = gen_keypair();
        let (real_pk, real_sk) = gen_keypair();
        let precomputed_keys = PrecomputedCache::new(dht_sk.clone(), 1);
        let net_crypto = NetCrypto::new(NetCryptoNewArgs {
            udp_tx,
            lossless_tx,
            lossy_tx,
            dht_pk,
            dht_sk: dht_sk.clone(),
            real_pk,
            real_sk,
            precomputed_keys,
        });

        let (peer_dht_pk, _peer_dht_sk) = gen_keypair();
        let (peer_real_pk, _peer_real_sk) = gen_keypair();
        let dht_precomputed_key = precompute(&peer_dht_pk, &dht_sk);
        let mut connection = CryptoConnection::new(&dht_precomputed_key, dht_pk, real_pk, peer_real_pk, peer_dht_pk);

        let received_nonce = gen_nonce();
        let (peer_session_pk, _peer_session_sk) = gen_keypair();
        let (_session_pk, session_sk) = gen_keypair();
        let session_precomputed_key = precompute(&peer_session_pk, &session_sk);
        connection.status = ConnectionStatus::Established {
            sent_nonce: gen_nonce(),
            received_nonce,
            peer_session_pk,
            session_precomputed_key: session_precomputed_key.clone(),
        };

        let addr = "127.0.0.1:12345".parse().unwrap();
        connection.set_udp_addr(addr);

        net_crypto.connections.write().insert(peer_real_pk, Arc::new(RwLock::new(connection)));
        net_crypto.keys_by_addr.write().insert((addr.ip(), addr.port()), peer_real_pk);

        let crypto_data_payload = CryptoDataPayload {
            buffer_start: 0,
            packet_number: 0,
            data: vec![0, 0, PACKET_ID_LOSSY_RANGE_START, 1, 2, 3]
        };
        let crypto_data = CryptoData::new(&session_precomputed_key, received_nonce, &crypto_data_payload);

        net_crypto.handle_udp_crypto_data(&crypto_data, addr).wait().unwrap();

        let connections = net_crypto.connections.read();
        let connection = connections.get(&peer_real_pk).unwrap().read().clone();

        // The diff between nonces is not bigger than the threshold so received
        // nonce shouldn't be changed
        assert_eq!(unpack!(connection.status, ConnectionStatus::Established, received_nonce), received_nonce);

        assert_eq!(connection.recv_array.buffer_start, 0);
        assert_eq!(connection.recv_array.buffer_end, 0);
        assert_eq!(connection.send_array.buffer_start, 0);
        assert_eq!(connection.send_array.buffer_end, 0);

        let (received, _lossy_rx) = lossy_rx.into_future().wait().unwrap();
        let (received_peer_real_pk, received_data) = received.unwrap();
        assert_eq!(received_peer_real_pk, peer_real_pk);
        assert_eq!(received_data, vec![PACKET_ID_LOSSY_RANGE_START, 1, 2, 3]);
    }

    #[test]
    fn send_status_packet() {
        let (udp_tx, udp_rx) = mpsc::channel(1);
        let (lossless_tx, _lossless_rx) = mpsc::unbounded();
        let (lossy_tx, _lossy_rx) = mpsc::unbounded();
        let (dht_pk, dht_sk) = gen_keypair();
        let (real_pk, real_sk) = gen_keypair();
        let precomputed_keys = PrecomputedCache::new(dht_sk.clone(), 1);
        let net_crypto = NetCrypto::new(NetCryptoNewArgs {
            udp_tx,
            lossless_tx,
            lossy_tx,
            dht_pk,
            dht_sk: dht_sk.clone(),
            real_pk,
            real_sk,
            precomputed_keys,
        });

        let (peer_dht_pk, _peer_dht_sk) = gen_keypair();
        let (peer_real_pk, _peer_real_sk) = gen_keypair();
        let dht_precomputed_key = precompute(&peer_dht_pk, &dht_sk);
        let mut connection = CryptoConnection::new(&dht_precomputed_key, dht_pk, real_pk, peer_real_pk, peer_dht_pk);

        let addr = "127.0.0.1:12345".parse().unwrap();
        connection.set_udp_addr(addr);

        // send status packet first time - it should be sent
        net_crypto.send_status_packet(&mut connection).wait().unwrap();

        let packet = unpack!(connection.status.clone(), ConnectionStatus::CookieRequesting, packet);
        assert_eq!(packet.num_sent, 1);

        let (received, _udp_rx) = udp_rx.into_future().wait().unwrap();
        let (received, addr_to_send) = received.unwrap();

        assert_eq!(received, packet.dht_packet());
        assert_eq!(addr_to_send, addr);

        // send status packet again - it shouldn't be sent
        net_crypto.send_status_packet(&mut connection).wait().unwrap();

        let packet = unpack!(connection.status, ConnectionStatus::CookieRequesting, packet);
        assert_eq!(packet.num_sent, 1);
    }

    #[test]
    fn send_packet_udp() {
        let (udp_tx, udp_rx) = mpsc::channel(1);
        let (lossless_tx, _lossless_rx) = mpsc::unbounded();
        let (lossy_tx, _lossy_rx) = mpsc::unbounded();
        let (dht_pk, dht_sk) = gen_keypair();
        let (real_pk, real_sk) = gen_keypair();
        let precomputed_keys = PrecomputedCache::new(dht_sk.clone(), 1);
        let net_crypto = NetCrypto::new(NetCryptoNewArgs {
            udp_tx,
            lossless_tx,
            lossy_tx,
            dht_pk,
            dht_sk: dht_sk.clone(),
            real_pk,
            real_sk,
            precomputed_keys,
        });

        let (peer_dht_pk, _peer_dht_sk) = gen_keypair();
        let (peer_real_pk, _peer_real_sk) = gen_keypair();
        let dht_precomputed_key = precompute(&peer_dht_pk, &dht_sk);
        let mut connection = CryptoConnection::new(&dht_precomputed_key, dht_pk, real_pk, peer_real_pk, peer_dht_pk);

        let addr = "127.0.0.1:12345".parse().unwrap();
        connection.set_udp_addr(addr);

        let packet = Packet::CryptoData(CryptoData {
            nonce_last_bytes: 123,
            payload: vec![42; DHT_ATTEMPT_MAX_PACKET_LENGTH]
        });

        net_crypto.send_packet(packet.clone(), &mut connection).wait().unwrap();

        let (received, _udp_rx) = udp_rx.into_future().wait().unwrap();
        let (received, addr_to_send) = received.unwrap();

        assert_eq!(addr_to_send, addr);
        assert_eq!(received, packet);
    }

    #[test]
    fn send_packet_udp_attempt() {
        let (udp_tx, udp_rx) = mpsc::channel(1);
        let (lossless_tx, _lossless_rx) = mpsc::unbounded();
        let (lossy_tx, _lossy_rx) = mpsc::unbounded();
        let (dht_pk, dht_sk) = gen_keypair();
        let (real_pk, real_sk) = gen_keypair();
        let precomputed_keys = PrecomputedCache::new(dht_sk.clone(), 1);
        let net_crypto = NetCrypto::new(NetCryptoNewArgs {
            udp_tx,
            lossless_tx,
            lossy_tx,
            dht_pk,
            dht_sk: dht_sk.clone(),
            real_pk,
            real_sk,
            precomputed_keys,
        });

        let (peer_dht_pk, _peer_dht_sk) = gen_keypair();
        let (peer_real_pk, _peer_real_sk) = gen_keypair();
        let dht_precomputed_key = precompute(&peer_dht_pk, &dht_sk);
        let mut connection = CryptoConnection::new(&dht_precomputed_key, dht_pk, real_pk, peer_real_pk, peer_dht_pk);

        let addr = "127.0.0.1:12345".parse().unwrap();
        connection.set_udp_addr(addr);

        let packet = Packet::CryptoData(CryptoData {
            nonce_last_bytes: 123,
            payload: vec![42; DHT_ATTEMPT_MAX_PACKET_LENGTH - 3] // 1 byte of packet kind and 2 bytes of nonce
        });

        let mut enter = tokio_executor::enter().unwrap();
        let clock = Clock::new_with_now(ConstNow(Instant::now() + UDP_DIRECT_TIMEOUT + Duration::from_secs(1)));

        with_default(&clock, &mut enter, |_| {
            net_crypto.send_packet(packet.clone(), &mut connection).wait().unwrap();
        });

        let (received, _udp_rx) = udp_rx.into_future().wait().unwrap();
        let (received, addr_to_send) = received.unwrap();

        assert_eq!(addr_to_send, addr);
        assert_eq!(received, packet);

        // TODO: check that TCP received the packet
    }

    #[test]
    fn send_packet_no_udp_attempt() {
        let (udp_tx, _udp_rx) = mpsc::channel(1);
        let (lossless_tx, _lossless_rx) = mpsc::unbounded();
        let (lossy_tx, _lossy_rx) = mpsc::unbounded();
        let (dht_pk, dht_sk) = gen_keypair();
        let (real_pk, real_sk) = gen_keypair();
        let precomputed_keys = PrecomputedCache::new(dht_sk.clone(), 1);
        let net_crypto = NetCrypto::new(NetCryptoNewArgs {
            udp_tx,
            lossless_tx,
            lossy_tx,
            dht_pk,
            dht_sk: dht_sk.clone(),
            real_pk,
            real_sk,
            precomputed_keys,
        });

        let (peer_dht_pk, _peer_dht_sk) = gen_keypair();
        let (peer_real_pk, _peer_real_sk) = gen_keypair();
        let dht_precomputed_key = precompute(&peer_dht_pk, &dht_sk);
        let mut connection = CryptoConnection::new(&dht_precomputed_key, dht_pk, real_pk, peer_real_pk, peer_dht_pk);

        let addr = "127.0.0.1:12345".parse().unwrap();
        connection.set_udp_addr(addr);

        let packet = Packet::CryptoData(CryptoData {
            nonce_last_bytes: 123,
            payload: vec![42; DHT_ATTEMPT_MAX_PACKET_LENGTH]
        });

        net_crypto.send_packet(packet.clone(), &mut connection).wait().unwrap();

        // TODO: check that TCP received the packet
    }

    #[test]
    fn send_packet_tcp() {
        let (udp_tx, _udp_rx) = mpsc::channel(1);
        let (lossless_tx, _lossless_rx) = mpsc::unbounded();
        let (lossy_tx, _lossy_rx) = mpsc::unbounded();
        let (dht_pk, dht_sk) = gen_keypair();
        let (real_pk, real_sk) = gen_keypair();
        let precomputed_keys = PrecomputedCache::new(dht_sk.clone(), 1);
        let net_crypto = NetCrypto::new(NetCryptoNewArgs {
            udp_tx,
            lossless_tx,
            lossy_tx,
            dht_pk,
            dht_sk: dht_sk.clone(),
            real_pk,
            real_sk,
            precomputed_keys,
        });

        let (peer_dht_pk, _peer_dht_sk) = gen_keypair();
        let (peer_real_pk, _peer_real_sk) = gen_keypair();
        let dht_precomputed_key = precompute(&peer_dht_pk, &dht_sk);
        let mut connection = CryptoConnection::new(&dht_precomputed_key, dht_pk, real_pk, peer_real_pk, peer_dht_pk);

        let packet = Packet::CryptoData(CryptoData {
            nonce_last_bytes: 123,
            payload: vec![42; DHT_ATTEMPT_MAX_PACKET_LENGTH]
        });

        net_crypto.send_packet(packet.clone(), &mut connection).wait().unwrap();

        // TODO: check that TCP received the packet
    }

    #[test]
    fn main_loop_sends_status_packets() {
        let (udp_tx, udp_rx) = mpsc::channel(1);
        let (lossless_tx, _lossless_rx) = mpsc::unbounded();
        let (lossy_tx, _lossy_rx) = mpsc::unbounded();
        let (dht_pk, dht_sk) = gen_keypair();
        let (real_pk, real_sk) = gen_keypair();
        let precomputed_keys = PrecomputedCache::new(dht_sk.clone(), 1);
        let net_crypto = NetCrypto::new(NetCryptoNewArgs {
            udp_tx,
            lossless_tx,
            lossy_tx,
            dht_pk,
            dht_sk: dht_sk.clone(),
            real_pk,
            real_sk,
            precomputed_keys,
        });

        let (peer_dht_pk, _peer_dht_sk) = gen_keypair();
        let (peer_real_pk, _peer_real_sk) = gen_keypair();
        let dht_precomputed_key = precompute(&peer_dht_pk, &dht_sk);
        let mut connection = CryptoConnection::new(&dht_precomputed_key, dht_pk, real_pk, peer_real_pk, peer_dht_pk);

        let packet = unpack!(connection.status.clone(), ConnectionStatus::CookieRequesting, packet).dht_packet();

        let addr = "127.0.0.1:12345".parse().unwrap();
        connection.set_udp_addr(addr);

        net_crypto.connections.write().insert(peer_real_pk, Arc::new(RwLock::new(connection)));

        net_crypto.main_loop().wait().unwrap();

        let (received, _udp_rx) = udp_rx.into_future().wait().unwrap();
        let (received, addr_to_send) = received.unwrap();

        assert_eq!(addr_to_send, addr);
        assert_eq!(received, packet);
    }

    #[test]
    fn main_loop_removes_timed_out_connections() {
        let (udp_tx, _udp_rx) = mpsc::channel(1);
        let (lossless_tx, _lossless_rx) = mpsc::unbounded();
        let (lossy_tx, _lossy_rx) = mpsc::unbounded();
        let (dht_pk, dht_sk) = gen_keypair();
        let (real_pk, real_sk) = gen_keypair();
        let precomputed_keys = PrecomputedCache::new(dht_sk.clone(), 1);
        let net_crypto = NetCrypto::new(NetCryptoNewArgs {
            udp_tx,
            lossless_tx,
            lossy_tx,
            dht_pk,
            dht_sk: dht_sk.clone(),
            real_pk,
            real_sk,
            precomputed_keys,
        });

        let (peer_dht_pk, _peer_dht_sk) = gen_keypair();
        let (peer_real_pk, _peer_real_sk) = gen_keypair();
        let dht_precomputed_key = precompute(&peer_dht_pk, &dht_sk);
        let mut connection = CryptoConnection::new(&dht_precomputed_key, dht_pk, real_pk, peer_real_pk, peer_dht_pk);

        let addr = "127.0.0.1:12345".parse().unwrap();
        connection.set_udp_addr(addr);

        // make the connection timed out
        let cookie_request_id = unpack!(connection.status.clone(), ConnectionStatus::CookieRequesting, cookie_request_id);
        let mut packet = unpack!(connection.status.clone(), ConnectionStatus::CookieRequesting, packet);
        packet.num_sent = MAX_NUM_SENDPACKET_TRIES;
        packet.sent_time -= CRYPTO_SEND_PACKET_INTERVAL + Duration::from_secs(1);
        connection.status = ConnectionStatus::CookieRequesting {
            cookie_request_id,
            packet
        };

        assert!(connection.is_timed_out());

        net_crypto.connections.write().insert(peer_real_pk, Arc::new(RwLock::new(connection)));
        net_crypto.keys_by_addr.write().insert((addr.ip(), addr.port()), peer_real_pk);

        net_crypto.main_loop().wait().unwrap();

        assert!(net_crypto.connections.read().is_empty());
        assert!(net_crypto.keys_by_addr.read().is_empty());
    }

    #[test]
    fn main_loop_sends_request_packets() {
        let (udp_tx, udp_rx) = mpsc::channel(1);
        let (lossless_tx, _lossless_rx) = mpsc::unbounded();
        let (lossy_tx, _lossy_rx) = mpsc::unbounded();
        let (dht_pk, dht_sk) = gen_keypair();
        let (real_pk, real_sk) = gen_keypair();
        let precomputed_keys = PrecomputedCache::new(dht_sk.clone(), 1);
        let net_crypto = NetCrypto::new(NetCryptoNewArgs {
            udp_tx,
            lossless_tx,
            lossy_tx,
            dht_pk,
            dht_sk: dht_sk.clone(),
            real_pk,
            real_sk,
            precomputed_keys,
        });

        let (peer_dht_pk, _peer_dht_sk) = gen_keypair();
        let (peer_real_pk, _peer_real_sk) = gen_keypair();
        let dht_precomputed_key = precompute(&peer_dht_pk, &dht_sk);
        let mut connection = CryptoConnection::new(&dht_precomputed_key, dht_pk, real_pk, peer_real_pk, peer_dht_pk);

        let addr = "127.0.0.1:12345".parse().unwrap();
        connection.set_udp_addr(addr);

        let received_nonce = gen_nonce();
        let sent_nonce = gen_nonce();
        let (peer_session_pk, _peer_session_sk) = gen_keypair();
        let (_session_pk, session_sk) = gen_keypair();
        let session_precomputed_key = precompute(&peer_session_pk, &session_sk);
        connection.status = ConnectionStatus::Established {
            sent_nonce,
            received_nonce,
            peer_session_pk,
            session_precomputed_key: session_precomputed_key.clone(),
        };

        net_crypto.connections.write().insert(peer_real_pk, Arc::new(RwLock::new(connection)));
        net_crypto.keys_by_addr.write().insert((addr.ip(), addr.port()), peer_real_pk);

        net_crypto.main_loop().wait().unwrap();

        let (received, _udp_rx) = udp_rx.into_future().wait().unwrap();
        let (received, addr_to_send) = received.unwrap();

        assert_eq!(addr_to_send, addr);

        let packet = unpack!(received, Packet::CryptoData);
        let payload = packet.get_payload(&session_precomputed_key, &sent_nonce).unwrap();
        assert_eq!(payload.buffer_start, 0);
        assert_eq!(payload.packet_number, 0);
        assert_eq!(payload.data, vec![PACKET_ID_REQUEST]);
    }

    #[test]
    fn main_loop_sends_requested_packets() {
        let (udp_tx, udp_rx) = mpsc::channel(1);
        let (lossless_tx, _lossless_rx) = mpsc::unbounded();
        let (lossy_tx, _lossy_rx) = mpsc::unbounded();
        let (dht_pk, dht_sk) = gen_keypair();
        let (real_pk, real_sk) = gen_keypair();
        let precomputed_keys = PrecomputedCache::new(dht_sk.clone(), 1);
        let net_crypto = NetCrypto::new(NetCryptoNewArgs {
            udp_tx,
            lossless_tx,
            lossy_tx,
            dht_pk,
            dht_sk: dht_sk.clone(),
            real_pk,
            real_sk,
            precomputed_keys,
        });

        let (peer_dht_pk, _peer_dht_sk) = gen_keypair();
        let (peer_real_pk, _peer_real_sk) = gen_keypair();
        let dht_precomputed_key = precompute(&peer_dht_pk, &dht_sk);
        let mut connection = CryptoConnection::new(&dht_precomputed_key, dht_pk, real_pk, peer_real_pk, peer_dht_pk);

        let addr = "127.0.0.1:12345".parse().unwrap();
        connection.set_udp_addr(addr);

        let received_nonce = gen_nonce();
        let sent_nonce = gen_nonce();
        let (peer_session_pk, _peer_session_sk) = gen_keypair();
        let (_session_pk, session_sk) = gen_keypair();
        let session_precomputed_key = precompute(&peer_session_pk, &session_sk);
        connection.status = ConnectionStatus::Established {
            sent_nonce,
            received_nonce,
            peer_session_pk,
            session_precomputed_key: session_precomputed_key.clone(),
        };

        let now = Instant::now();

        connection.request_packet_sent_time = Some(now);

        let data = vec![42; 123];
        connection.packets_sent = 1;
        connection.send_array.buffer_end = 1;
        assert!(connection.send_array.insert(0, SentPacket {
            data: data.clone(),
            sent_time: now,
            requested: true,
        }).is_ok());

        net_crypto.connections.write().insert(peer_real_pk, Arc::new(RwLock::new(connection)));
        net_crypto.keys_by_addr.write().insert((addr.ip(), addr.port()), peer_real_pk);

        net_crypto.main_loop().wait().unwrap();

        let (received, _udp_rx) = udp_rx.into_future().wait().unwrap();
        let (received, addr_to_send) = received.unwrap();

        assert_eq!(addr_to_send, addr);

        let packet = unpack!(received, Packet::CryptoData);
        let payload = packet.get_payload(&session_precomputed_key, &sent_nonce).unwrap();
        assert_eq!(payload.buffer_start, 0);
        assert_eq!(payload.packet_number, 0);
        assert_eq!(payload.data, data);
    }

    #[test]
    fn send_status_packet_established() {
        let (udp_tx, udp_rx) = mpsc::channel(1);
        let (lossless_tx, _lossless_rx) = mpsc::unbounded();
        let (lossy_tx, _lossy_rx) = mpsc::unbounded();
        let (dht_pk, dht_sk) = gen_keypair();
        let (real_pk, real_sk) = gen_keypair();
        let precomputed_keys = PrecomputedCache::new(dht_sk.clone(), 1);
        let net_crypto = NetCrypto::new(NetCryptoNewArgs {
            udp_tx,
            lossless_tx,
            lossy_tx,
            dht_pk,
            dht_sk: dht_sk.clone(),
            real_pk,
            real_sk,
            precomputed_keys,
        });

        let (peer_dht_pk, _peer_dht_sk) = gen_keypair();
        let (peer_real_pk, _peer_real_sk) = gen_keypair();
        let dht_precomputed_key = precompute(&peer_dht_pk, &dht_sk);
        let mut connection = CryptoConnection::new(&dht_precomputed_key, dht_pk, real_pk, peer_real_pk, peer_dht_pk);

        let received_nonce = gen_nonce();
        let (peer_session_pk, _peer_session_sk) = gen_keypair();
        let (_session_pk, session_sk) = gen_keypair();
        let session_precomputed_key = precompute(&peer_session_pk, &session_sk);
        connection.status = ConnectionStatus::Established {
            sent_nonce: gen_nonce(),
            received_nonce,
            peer_session_pk,
            session_precomputed_key,
        };

        // send status packet with connection.status is Established
        net_crypto.send_status_packet(&mut connection).wait().unwrap();

        // Necessary to drop udp_tx so that udp_rx.collect() can be finished
        drop(net_crypto.udp_tx);

        assert!(udp_rx.collect().wait().unwrap().is_empty());
    }

    #[test]
    fn send_data_packet() {
        let (udp_tx, udp_rx) = mpsc::channel(1);
        let (lossless_tx, _lossless_rx) = mpsc::unbounded();
        let (lossy_tx, _lossy_rx) = mpsc::unbounded();
        let (dht_pk, dht_sk) = gen_keypair();
        let (real_pk, real_sk) = gen_keypair();
        let precomputed_keys = PrecomputedCache::new(dht_sk.clone(), 1);
        let net_crypto = NetCrypto::new(NetCryptoNewArgs {
            udp_tx,
            lossless_tx,
            lossy_tx,
            dht_pk,
            dht_sk: dht_sk.clone(),
            real_pk,
            real_sk,
            precomputed_keys,
        });

        let (peer_dht_pk, _peer_dht_sk) = gen_keypair();
        let (peer_real_pk, _peer_real_sk) = gen_keypair();
        let dht_precomputed_key = precompute(&peer_dht_pk, &dht_sk);
        let mut connection = CryptoConnection::new(&dht_precomputed_key, dht_pk, real_pk, peer_real_pk, peer_dht_pk);

        let addr = "127.0.0.1:12345".parse().unwrap();
        connection.set_udp_addr(addr);

        let received_nonce = gen_nonce();
        let mut sent_nonce = gen_nonce();
        let (peer_session_pk, _peer_session_sk) = gen_keypair();
        let (_session_pk, session_sk) = gen_keypair();
        let session_precomputed_key = precompute(&peer_session_pk, &session_sk);
        connection.status = ConnectionStatus::Established {
            sent_nonce,
            received_nonce,
            peer_session_pk,
            session_precomputed_key: session_precomputed_key.clone(),
        };

        connection.recv_array.buffer_start = 23;
        connection.recv_array.buffer_end = 25;

        let data = vec![42; 123];
        net_crypto.send_data_packet(&mut connection, data.clone(), 7).wait().unwrap();

        let (received, _udp_rx) = udp_rx.into_future().wait().unwrap();
        let (received, addr_to_send) = received.unwrap();

        assert_eq!(addr_to_send, addr);

        let packet = unpack!(received, Packet::CryptoData);
        let payload = packet.get_payload(&session_precomputed_key, &sent_nonce).unwrap();
        assert_eq!(payload.buffer_start, 23);
        assert_eq!(payload.packet_number, 7);
        assert_eq!(payload.data, data);

        increment_nonce(&mut sent_nonce);
        assert_eq!(unpack!(connection.status, ConnectionStatus::Established, sent_nonce), sent_nonce);
        assert_eq!(unpack!(connection.status, ConnectionStatus::Established, received_nonce), received_nonce);
    }

    #[test]
    fn send_request_packet() {
        let (udp_tx, udp_rx) = mpsc::channel(1);
        let (lossless_tx, _lossless_rx) = mpsc::unbounded();
        let (lossy_tx, _lossy_rx) = mpsc::unbounded();
        let (dht_pk, dht_sk) = gen_keypair();
        let (real_pk, real_sk) = gen_keypair();
        let precomputed_keys = PrecomputedCache::new(dht_sk.clone(), 1);
        let net_crypto = NetCrypto::new(NetCryptoNewArgs {
            udp_tx,
            lossless_tx,
            lossy_tx,
            dht_pk,
            dht_sk: dht_sk.clone(),
            real_pk,
            real_sk,
            precomputed_keys,
        });

        let (peer_dht_pk, _peer_dht_sk) = gen_keypair();
        let (peer_real_pk, _peer_real_sk) = gen_keypair();
        let dht_precomputed_key = precompute(&peer_dht_pk, &dht_sk);
        let mut connection = CryptoConnection::new(&dht_precomputed_key, dht_pk, real_pk, peer_real_pk, peer_dht_pk);

        let addr = "127.0.0.1:12345".parse().unwrap();
        connection.set_udp_addr(addr);

        let received_nonce = gen_nonce();
        let sent_nonce = gen_nonce();
        let (peer_session_pk, _peer_session_sk) = gen_keypair();
        let (_session_pk, session_sk) = gen_keypair();
        let session_precomputed_key = precompute(&peer_session_pk, &session_sk);
        connection.status = ConnectionStatus::Established {
            sent_nonce,
            received_nonce,
            peer_session_pk,
            session_precomputed_key: session_precomputed_key.clone(),
        };

        connection.recv_array.buffer_end = 270;
        assert!(connection.recv_array.insert(2, RecvPacket {
            data: vec![42; 123],
        }).is_ok());
        for i in 5 .. 269 {
            assert!(connection.recv_array.insert(i, RecvPacket {
                data: vec![42; 123],
            }).is_ok());
        }

        let now = Instant::now() + Duration::from_secs(1);
        let mut enter = tokio_executor::enter().unwrap();
        let clock = Clock::new_with_now(ConstNow(now));

        with_default(&clock, &mut enter, |_| {
            net_crypto.send_request_packet(&mut connection).wait().unwrap();
        });

        assert_eq!(connection.request_packet_sent_time, Some(now));

        let (received, _udp_rx) = udp_rx.into_future().wait().unwrap();
        let (received, addr_to_send) = received.unwrap();

        assert_eq!(addr_to_send, addr);

        let packet = unpack!(received, Packet::CryptoData);
        let payload = packet.get_payload(&session_precomputed_key, &sent_nonce).unwrap();
        assert_eq!(payload.buffer_start, 0);
        assert_eq!(payload.packet_number, 0);
        assert_eq!(payload.data, vec![PACKET_ID_REQUEST, 1, 1, 2, 1, 0, 10]);
    }

    #[test]
    fn send_request_packet_too_many_missing_packets() {
        let (udp_tx, udp_rx) = mpsc::channel(1);
        let (lossless_tx, _lossless_rx) = mpsc::unbounded();
        let (lossy_tx, _lossy_rx) = mpsc::unbounded();
        let (dht_pk, dht_sk) = gen_keypair();
        let (real_pk, real_sk) = gen_keypair();
        let precomputed_keys = PrecomputedCache::new(dht_sk.clone(), 1);
        let net_crypto = NetCrypto::new(NetCryptoNewArgs {
            udp_tx,
            lossless_tx,
            lossy_tx,
            dht_pk,
            dht_sk: dht_sk.clone(),
            real_pk,
            real_sk,
            precomputed_keys,
        });

        let (peer_dht_pk, _peer_dht_sk) = gen_keypair();
        let (peer_real_pk, _peer_real_sk) = gen_keypair();
        let dht_precomputed_key = precompute(&peer_dht_pk, &dht_sk);
        let mut connection = CryptoConnection::new(&dht_precomputed_key, dht_pk, real_pk, peer_real_pk, peer_dht_pk);

        let addr = "127.0.0.1:12345".parse().unwrap();
        connection.set_udp_addr(addr);

        let received_nonce = gen_nonce();
        let sent_nonce = gen_nonce();
        let (peer_session_pk, _peer_session_sk) = gen_keypair();
        let (_session_pk, session_sk) = gen_keypair();
        let session_precomputed_key = precompute(&peer_session_pk, &session_sk);
        connection.status = ConnectionStatus::Established {
            sent_nonce,
            received_nonce,
            peer_session_pk,
            session_precomputed_key: session_precomputed_key.clone(),
        };

        connection.recv_array.buffer_end = MAX_CRYPTO_DATA_SIZE as u32 + 42;

        net_crypto.send_request_packet(&mut connection).wait().unwrap();

        let (received, _udp_rx) = udp_rx.into_future().wait().unwrap();
        let (received, addr_to_send) = received.unwrap();

        assert_eq!(addr_to_send, addr);

        let packet = unpack!(received, Packet::CryptoData);
        let payload = packet.get_payload(&session_precomputed_key, &sent_nonce).unwrap();
        assert_eq!(payload.buffer_start, 0);
        assert_eq!(payload.packet_number, 0);
        assert_eq!(payload.data.len(), MAX_CRYPTO_DATA_SIZE);
    }

    #[test]
    fn send_requested_packets() {
        let (udp_tx, udp_rx) = mpsc::channel(2);
        let (lossless_tx, _lossless_rx) = mpsc::unbounded();
        let (lossy_tx, _lossy_rx) = mpsc::unbounded();
        let (dht_pk, dht_sk) = gen_keypair();
        let (real_pk, real_sk) = gen_keypair();
        let precomputed_keys = PrecomputedCache::new(dht_sk.clone(), 1);
        let net_crypto = NetCrypto::new(NetCryptoNewArgs {
            udp_tx,
            lossless_tx,
            lossy_tx,
            dht_pk,
            dht_sk: dht_sk.clone(),
            real_pk,
            real_sk,
            precomputed_keys,
        });

        let (peer_dht_pk, _peer_dht_sk) = gen_keypair();
        let (peer_real_pk, _peer_real_sk) = gen_keypair();
        let dht_precomputed_key = precompute(&peer_dht_pk, &dht_sk);
        let mut connection = CryptoConnection::new(&dht_precomputed_key, dht_pk, real_pk, peer_real_pk, peer_dht_pk);

        let addr = "127.0.0.1:12345".parse().unwrap();
        connection.set_udp_addr(addr);

        let received_nonce = gen_nonce();
        let sent_nonce = gen_nonce();
        let (peer_session_pk, _peer_session_sk) = gen_keypair();
        let (_session_pk, session_sk) = gen_keypair();
        let session_precomputed_key = precompute(&peer_session_pk, &session_sk);
        connection.status = ConnectionStatus::Established {
            sent_nonce,
            received_nonce,
            peer_session_pk,
            session_precomputed_key,
        };

        let now = Instant::now();
        connection.send_array.buffer_end = 7;
        assert!(connection.send_array.insert(2, SentPacket {
            data: vec![42; 123],
            sent_time: now,
            requested: true,
        }).is_ok());
        assert!(connection.send_array.insert(4, SentPacket {
            data: vec![42; 123],
            sent_time: now,
            requested: false,
        }).is_ok());
        assert!(connection.send_array.insert(5, SentPacket {
            data: vec![42; 123],
            sent_time: now,
            requested: true,
        }).is_ok());

        let next_now = now + Duration::from_secs(1);
        let mut enter = tokio_executor::enter().unwrap();
        let clock = Clock::new_with_now(ConstNow(next_now));

        with_default(&clock, &mut enter, |_| {
            net_crypto.send_requested_packets(&mut connection).wait().unwrap();
        });

        assert!(!connection.send_array.get(2).unwrap().requested);
        assert!(!connection.send_array.get(4).unwrap().requested);
        assert!(!connection.send_array.get(5).unwrap().requested);
        assert_eq!(connection.send_array.get(2).unwrap().sent_time, next_now);
        assert_eq!(connection.send_array.get(4).unwrap().sent_time, now);
        assert_eq!(connection.send_array.get(5).unwrap().sent_time, next_now);

        // Necessary to drop udp_tx so that udp_rx.collect() can be finished
        drop(net_crypto.udp_tx);

        assert_eq!(udp_rx.collect().wait().unwrap().len(), 2);
    }

    #[test]
    fn send_lossless() {
        let (udp_tx, udp_rx) = mpsc::channel(2);
        let (lossless_tx, _lossless_rx) = mpsc::unbounded();
        let (lossy_tx, _lossy_rx) = mpsc::unbounded();
        let (dht_pk, dht_sk) = gen_keypair();
        let (real_pk, real_sk) = gen_keypair();
        let precomputed_keys = PrecomputedCache::new(dht_sk.clone(), 1);
        let net_crypto = NetCrypto::new(NetCryptoNewArgs {
            udp_tx,
            lossless_tx,
            lossy_tx,
            dht_pk,
            dht_sk: dht_sk.clone(),
            real_pk,
            real_sk,
            precomputed_keys,
        });

        let (peer_dht_pk, _peer_dht_sk) = gen_keypair();
        let (peer_real_pk, _peer_real_sk) = gen_keypair();
        let dht_precomputed_key = precompute(&peer_dht_pk, &dht_sk);
        let mut connection = CryptoConnection::new(&dht_precomputed_key, dht_pk, real_pk, peer_real_pk, peer_dht_pk);

        let addr = "127.0.0.1:12345".parse().unwrap();
        connection.set_udp_addr(addr);

        let received_nonce = gen_nonce();
        let sent_nonce = gen_nonce();
        let (peer_session_pk, _peer_session_sk) = gen_keypair();
        let (_session_pk, session_sk) = gen_keypair();
        let session_precomputed_key = precompute(&peer_session_pk, &session_sk);
        connection.status = ConnectionStatus::Established {
            sent_nonce,
            received_nonce,
            peer_session_pk,
            session_precomputed_key: session_precomputed_key.clone(),
        };

        let connection = Arc::new(RwLock::new(connection));
        net_crypto.connections.write().insert(peer_real_pk, connection.clone());
        net_crypto.keys_by_addr.write().insert((addr.ip(), addr.port()), peer_real_pk);

        let data = vec![16, 42];

        net_crypto.send_lossless(peer_real_pk, data.clone()).wait().unwrap();

        let connection = connection.read();

        assert_eq!(connection.packets_sent, 1);

        // the packet should be added to send_array

        assert_eq!(connection.send_array.buffer[0].clone().unwrap().data, data);

        // the packet should be sent to node

        let (received, _udp_rx) = udp_rx.into_future().wait().unwrap();
        let (received, addr_to_send) = received.unwrap();

        assert_eq!(addr_to_send, addr);

        let packet = unpack!(received, Packet::CryptoData);
        let payload = packet.get_payload(&session_precomputed_key, &sent_nonce).unwrap();
        assert_eq!(payload.buffer_start, 0);
        assert_eq!(payload.packet_number, 0);
        assert_eq!(payload.data, data);
    }

    #[test]
    fn send_lossless_no_connection() {
        let (udp_tx, _udp_rx) = mpsc::channel(2);
        let (lossless_tx, _lossless_rx) = mpsc::unbounded();
        let (lossy_tx, _lossy_rx) = mpsc::unbounded();
        let (dht_pk, dht_sk) = gen_keypair();
        let (real_pk, real_sk) = gen_keypair();
        let precomputed_keys = PrecomputedCache::new(dht_sk.clone(), 1);
        let net_crypto = NetCrypto::new(NetCryptoNewArgs {
            udp_tx,
            lossless_tx,
            lossy_tx,
            dht_pk,
            dht_sk: dht_sk.clone(),
            real_pk,
            real_sk,
            precomputed_keys,
        });

        let (peer_real_pk, _peer_real_sk) = gen_keypair();

        let error = net_crypto.send_lossless(peer_real_pk, vec![16, 42]).wait().err().unwrap();
        assert_eq!(*error.kind(), SendLosslessPacketErrorKind::NoConnection);
    }

    #[test]
    fn send_lossless_invalid_packet_id() {
        let (udp_tx, _udp_rx) = mpsc::channel(2);
        let (lossless_tx, _lossless_rx) = mpsc::unbounded();
        let (lossy_tx, _lossy_rx) = mpsc::unbounded();
        let (dht_pk, dht_sk) = gen_keypair();
        let (real_pk, real_sk) = gen_keypair();
        let precomputed_keys = PrecomputedCache::new(dht_sk.clone(), 1);
        let net_crypto = NetCrypto::new(NetCryptoNewArgs {
            udp_tx,
            lossless_tx,
            lossy_tx,
            dht_pk,
            dht_sk: dht_sk.clone(),
            real_pk,
            real_sk,
            precomputed_keys,
        });

        let (peer_real_pk, _peer_real_sk) = gen_keypair();

        let error = net_crypto.send_lossless(peer_real_pk, vec![10, 42]).wait().err().unwrap();
        assert_eq!(*error.kind(), SendLosslessPacketErrorKind::InvalidPacketId);
    }

    #[test]
    fn add_connection() {
        let (udp_tx, _udp_rx) = mpsc::channel(2);
        let (lossless_tx, _lossless_rx) = mpsc::unbounded();
        let (lossy_tx, _lossy_rx) = mpsc::unbounded();
        let (dht_pk, dht_sk) = gen_keypair();
        let (real_pk, real_sk) = gen_keypair();
        let precomputed_keys = PrecomputedCache::new(dht_sk.clone(), 1);
        let net_crypto = NetCrypto::new(NetCryptoNewArgs {
            udp_tx,
            lossless_tx,
            lossy_tx,
            dht_pk,
            dht_sk: dht_sk.clone(),
            real_pk,
            real_sk,
            precomputed_keys,
        });

        let (peer_real_pk, _peer_real_sk) = gen_keypair();
        let (peer_dht_pk, peer_dht_sk) = gen_keypair();
        net_crypto.add_connection(peer_real_pk, peer_dht_pk);

        let connections = net_crypto.connections.read();
        let connection = connections[&peer_real_pk].read();

        assert_eq!(connection.peer_real_pk, peer_real_pk);
        assert_eq!(connection.peer_dht_pk, peer_dht_pk);

        let status_packet = unpack!(connection.status.clone(), ConnectionStatus::CookieRequesting, packet);
        let cookie_request = unpack!(status_packet.dht_packet(), Packet::CookieRequest);
        let cookie_request_payload = cookie_request.get_payload(&precompute(&dht_pk, &peer_dht_sk)).unwrap();

        assert_eq!(cookie_request_payload.pk, real_pk);
    }

    #[test]
    fn add_connection_already_exists() {
        let (udp_tx, _udp_rx) = mpsc::channel(2);
        let (lossless_tx, _lossless_rx) = mpsc::unbounded();
        let (lossy_tx, _lossy_rx) = mpsc::unbounded();
        let (dht_pk, dht_sk) = gen_keypair();
        let (real_pk, real_sk) = gen_keypair();
        let precomputed_keys = PrecomputedCache::new(dht_sk.clone(), 1);
        let net_crypto = NetCrypto::new(NetCryptoNewArgs {
            udp_tx,
            lossless_tx,
            lossy_tx,
            dht_pk,
            dht_sk: dht_sk.clone(),
            real_pk,
            real_sk,
            precomputed_keys,
        });

        let (peer_real_pk, _peer_real_sk) = gen_keypair();
        let (peer_dht_pk, _peer_dht_sk) = gen_keypair();
        net_crypto.add_connection(peer_real_pk, peer_dht_pk);

        // adding a friend that already exists won't do anything
        let (another_peer_dht_pk, _another_peer_dht_sk) = gen_keypair();
        net_crypto.add_connection(peer_real_pk, another_peer_dht_pk);

        let connections = net_crypto.connections.read();
        let connection = connections[&peer_real_pk].read();

        assert_eq!(connection.peer_real_pk, peer_real_pk);
        assert_eq!(connection.peer_dht_pk, peer_dht_pk);
    }

    #[test]
    fn set_friend_udp_addr() {
        let (udp_tx, _udp_rx) = mpsc::channel(2);
        let (lossless_tx, _lossless_rx) = mpsc::unbounded();
        let (lossy_tx, _lossy_rx) = mpsc::unbounded();
        let (dht_pk, dht_sk) = gen_keypair();
        let (real_pk, real_sk) = gen_keypair();
        let precomputed_keys = PrecomputedCache::new(dht_sk.clone(), 1);
        let net_crypto = NetCrypto::new(NetCryptoNewArgs {
            udp_tx,
            lossless_tx,
            lossy_tx,
            dht_pk,
            dht_sk: dht_sk.clone(),
            real_pk,
            real_sk,
            precomputed_keys,
        });

        let (peer_real_pk, _peer_real_sk) = gen_keypair();
        let (peer_dht_pk, _peer_dht_sk) = gen_keypair();
        net_crypto.add_connection(peer_real_pk, peer_dht_pk);

        let addr_v4 = "127.0.0.1:12345".parse().unwrap();
        net_crypto.set_friend_udp_addr(peer_real_pk, addr_v4);
        let addr_v6 = "[::]:12345".parse().unwrap();
        net_crypto.set_friend_udp_addr(peer_real_pk, addr_v6);

        let connections = net_crypto.connections.read();
        let connection = connections[&peer_real_pk].read();

        assert_eq!(connection.get_udp_addr_v4(), Some(addr_v4));
        assert_eq!(connection.get_udp_addr_v6(), Some(addr_v6));
        assert_eq!(net_crypto.keys_by_addr.read()[&(addr_v4.ip(), addr_v4.port())], peer_real_pk);
        assert_eq!(net_crypto.keys_by_addr.read()[&(addr_v6.ip(), addr_v6.port())], peer_real_pk);
    }

    #[test]
    fn set_friend_udp_addr_update() {
        let (udp_tx, _udp_rx) = mpsc::channel(2);
        let (lossless_tx, _lossless_rx) = mpsc::unbounded();
        let (lossy_tx, _lossy_rx) = mpsc::unbounded();
        let (dht_pk, dht_sk) = gen_keypair();
        let (real_pk, real_sk) = gen_keypair();
        let precomputed_keys = PrecomputedCache::new(dht_sk.clone(), 1);
        let net_crypto = NetCrypto::new(NetCryptoNewArgs {
            udp_tx,
            lossless_tx,
            lossy_tx,
            dht_pk,
            dht_sk: dht_sk.clone(),
            real_pk,
            real_sk,
            precomputed_keys,
        });

        let (peer_real_pk, _peer_real_sk) = gen_keypair();
        let (peer_dht_pk, _peer_dht_sk) = gen_keypair();
        net_crypto.add_connection(peer_real_pk, peer_dht_pk);

        let addr = "127.0.0.1:12345".parse().unwrap();
        net_crypto.set_friend_udp_addr(peer_real_pk, addr);
        // setting the same address won't do anything
        net_crypto.set_friend_udp_addr(peer_real_pk, addr);

        let addr = "127.0.0.1:12346".parse().unwrap();
        net_crypto.set_friend_udp_addr(peer_real_pk, addr);

        let connections = net_crypto.connections.read();
        let connection = connections[&peer_real_pk].read();

        assert_eq!(connection.get_udp_addr_v4(), Some(addr));

        let keys_by_addr = net_crypto.keys_by_addr.read();
        assert_eq!(keys_by_addr[&(addr.ip(), addr.port())], peer_real_pk);
        assert_eq!(keys_by_addr.len(), 1);
    }

    #[test]
    fn set_friend_udp_addr_no_connection() {
        let (udp_tx, _udp_rx) = mpsc::channel(2);
        let (lossless_tx, _lossless_rx) = mpsc::unbounded();
        let (lossy_tx, _lossy_rx) = mpsc::unbounded();
        let (dht_pk, dht_sk) = gen_keypair();
        let (real_pk, real_sk) = gen_keypair();
        let precomputed_keys = PrecomputedCache::new(dht_sk.clone(), 1);
        let net_crypto = NetCrypto::new(NetCryptoNewArgs {
            udp_tx,
            lossless_tx,
            lossy_tx,
            dht_pk,
            dht_sk: dht_sk.clone(),
            real_pk,
            real_sk,
            precomputed_keys,
        });

        let addr = "127.0.0.1:12345".parse().unwrap();
        let (peer_real_pk, _peer_real_sk) = gen_keypair();

        // setting an address to nonexistent connection won't do anything
        net_crypto.set_friend_udp_addr(peer_real_pk, addr);

        assert!(net_crypto.keys_by_addr.read().is_empty());
    }

    #[test]
    fn kill_connection() {
        let (udp_tx, udp_rx) = mpsc::channel(2);
        let (lossless_tx, _lossless_rx) = mpsc::unbounded();
        let (lossy_tx, _lossy_rx) = mpsc::unbounded();
        let (dht_pk, dht_sk) = gen_keypair();
        let (real_pk, real_sk) = gen_keypair();
        let precomputed_keys = PrecomputedCache::new(dht_sk.clone(), 1);
        let net_crypto = NetCrypto::new(NetCryptoNewArgs {
            udp_tx,
            lossless_tx,
            lossy_tx,
            dht_pk,
            dht_sk: dht_sk.clone(),
            real_pk,
            real_sk,
            precomputed_keys,
        });

        let (peer_dht_pk, _peer_dht_sk) = gen_keypair();
        let (peer_real_pk, _peer_real_sk) = gen_keypair();
        let dht_precomputed_key = precompute(&peer_dht_pk, &dht_sk);
        let mut connection = CryptoConnection::new(&dht_precomputed_key, dht_pk, real_pk, peer_real_pk, peer_dht_pk);

        let received_nonce = gen_nonce();
        let sent_nonce = gen_nonce();
        let (peer_session_pk, _peer_session_sk) = gen_keypair();
        let (_session_pk, session_sk) = gen_keypair();
        let session_precomputed_key = precompute(&peer_session_pk, &session_sk);
        connection.status = ConnectionStatus::Established {
            sent_nonce,
            received_nonce,
            peer_session_pk,
            session_precomputed_key: session_precomputed_key.clone(),
        };

        let addr = "127.0.0.1:12345".parse().unwrap();
        connection.set_udp_addr(addr);

        net_crypto.connections.write().insert(peer_real_pk, Arc::new(RwLock::new(connection)));
        net_crypto.keys_by_addr.write().insert((addr.ip(), addr.port()), peer_real_pk);

        net_crypto.kill_connection(peer_real_pk).wait().unwrap();

        assert!(!net_crypto.connections.read().contains_key(&peer_real_pk));
        assert!(!net_crypto.keys_by_addr.read().contains_key(&(addr.ip(), addr.port())));

        let (received, _udp_rx) = udp_rx.into_future().wait().unwrap();
        let (received, addr_to_send) = received.unwrap();

        assert_eq!(addr_to_send, addr);

        let packet = unpack!(received, Packet::CryptoData);
        let payload = packet.get_payload(&session_precomputed_key, &sent_nonce).unwrap();
        assert_eq!(payload.buffer_start, 0);
        assert_eq!(payload.packet_number, 0);
        assert_eq!(payload.data, vec![PACKET_ID_KILL]);
    }

    #[test]
    fn kill_connection_no_connection() {
        let (udp_tx, _udp_rx) = mpsc::channel(2);
        let (lossless_tx, _lossless_rx) = mpsc::unbounded();
        let (lossy_tx, _lossy_rx) = mpsc::unbounded();
        let (dht_pk, dht_sk) = gen_keypair();
        let (real_pk, real_sk) = gen_keypair();
        let precomputed_keys = PrecomputedCache::new(dht_sk.clone(), 1);
        let net_crypto = NetCrypto::new(NetCryptoNewArgs {
            udp_tx,
            lossless_tx,
            lossy_tx,
            dht_pk,
            dht_sk: dht_sk.clone(),
            real_pk,
            real_sk,
            precomputed_keys,
        });

        let (peer_real_pk, _peer_real_sk) = gen_keypair();

        let error = net_crypto.kill_connection(peer_real_pk).wait().err().unwrap();
        assert_eq!(*error.kind(), KillConnectionErrorKind::NoConnection);
    }

    #[test]
    fn kill_connection_not_established() {
        let (udp_tx, udp_rx) = mpsc::channel(2);
        let (lossless_tx, _lossless_rx) = mpsc::unbounded();
        let (lossy_tx, _lossy_rx) = mpsc::unbounded();
        let (dht_pk, dht_sk) = gen_keypair();
        let (real_pk, real_sk) = gen_keypair();
        let precomputed_keys = PrecomputedCache::new(dht_sk.clone(), 1);
        let net_crypto = NetCrypto::new(NetCryptoNewArgs {
            udp_tx,
            lossless_tx,
            lossy_tx,
            dht_pk,
            dht_sk: dht_sk.clone(),
            real_pk,
            real_sk,
            precomputed_keys,
        });

        let (peer_dht_pk, _peer_dht_sk) = gen_keypair();
        let (peer_real_pk, _peer_real_sk) = gen_keypair();
        let dht_precomputed_key = precompute(&peer_dht_pk, &dht_sk);
        let mut connection = CryptoConnection::new(&dht_precomputed_key, dht_pk, real_pk, peer_real_pk, peer_dht_pk);

        let addr = "127.0.0.1:12345".parse().unwrap();
        connection.set_udp_addr(addr);

        net_crypto.connections.write().insert(peer_real_pk, Arc::new(RwLock::new(connection)));
        net_crypto.keys_by_addr.write().insert((addr.ip(), addr.port()), peer_real_pk);

        net_crypto.kill_connection(peer_real_pk).wait().unwrap();

        assert!(!net_crypto.connections.read().contains_key(&peer_real_pk));
        assert!(!net_crypto.keys_by_addr.read().contains_key(&(addr.ip(), addr.port())));

        // Necessary to drop udp_tx so that udp_rx.collect() can be finished
        drop(net_crypto.udp_tx);

        assert!(udp_rx.collect().wait().unwrap().is_empty());
    }
}<|MERGE_RESOLUTION|>--- conflicted
+++ resolved
@@ -225,11 +225,6 @@
         }
     }
 
-<<<<<<< HEAD
-    fn send_connection_status(&self, real_pk: PublicKey, status: bool) -> impl Future<Item = (), Error = mpsc::SendError<(PublicKey, bool)>> {
-        if let Some(ref connection_status_tx) = *self.connection_status_tx.read() {
-            Either::A(send_to(connection_status_tx, (real_pk, status)))
-=======
     fn send_connection_status(&self, connection: &CryptoConnection, status: bool) -> impl Future<Item = (), Error = mpsc::SendError<(PublicKey, bool)>> {
         if connection.is_established() != status {
             if let Some(ref connection_status_tx) = *self.connection_status_tx.read() {
@@ -246,7 +241,6 @@
         if connection.is_established() || connection.is_not_confirmed() {
             let packet_number = connection.send_array.buffer_end;
             Either::A(self.send_data_packet(connection, vec![PACKET_ID_KILL], packet_number))
->>>>>>> a59080b2
         } else {
             Either::B(future::ok(()))
         }
@@ -258,26 +252,10 @@
         if let Some(connection) = self.connections.write().remove(&real_pk) {
             let mut connection = connection.write();
             self.clear_keys_by_addr(&connection);
-<<<<<<< HEAD
-            let status_future = if connection.is_established() {
-                Either::A(self.send_connection_status(real_pk, false)
-                    .map_err(|e| e.context(KillConnectionErrorKind::SendToConnectionStatus).into()))
-            } else {
-                Either::B(future::ok(()))
-            };
-            let kill_future = if connection.is_established() || connection.is_not_confirmed() {
-                let packet_number = connection.send_array.buffer_end;
-                Either::A(self.send_data_packet(&mut connection, vec![PACKET_ID_KILL], packet_number)
-                    .map_err(|e| e.context(KillConnectionErrorKind::SendTo).into()))
-            } else {
-                Either::B(future::ok(()))
-            };
-=======
             let status_future = self.send_connection_status(&connection, false)
                 .map_err(|e| e.context(KillConnectionErrorKind::SendToConnectionStatus).into());
             let kill_future = self.send_kill_packet(&mut connection)
                 .map_err(|e| e.context(KillConnectionErrorKind::SendTo).into());
->>>>>>> a59080b2
             Either::A(kill_future.join(status_future).map(|_| ()))
         } else {
             Either::B(future::err(KillConnectionErrorKind::NoConnection.into()))
@@ -761,19 +739,9 @@
 
         if packet_id == PACKET_ID_KILL {
             // Kill the connection
-<<<<<<< HEAD
-            let status_future = if connection.is_established() {
-                Box::new(self.send_connection_status(connection.peer_real_pk, false)
-                    .map_err(|e| e.context(HandlePacketErrorKind::SendToConnectionStatus).into()))
-                    as Box<dyn Future<Item = _, Error = _> + Send>
-            } else {
-                Box::new(future::ok(()))
-            };
-=======
             let status_future = Box::new(self.send_connection_status(&connection, false)
                 .map_err(|e| e.context(HandlePacketErrorKind::SendToConnectionStatus).into()))
                 as Box<dyn Future<Item = _, Error = _> + Send>;
->>>>>>> a59080b2
             self.connections.write().remove(&connection.peer_real_pk);
             self.clear_keys_by_addr(&connection);
             return status_future;
@@ -784,17 +752,8 @@
             increment_nonce_number(&mut received_nonce, u64::from(NONCE_DIFF_THRESHOLD));
         }
 
-<<<<<<< HEAD
-        let status_future = if !connection.is_established() {
-            Either::A(self.send_connection_status(connection.peer_real_pk, true)
-                .map_err(|e| e.context(HandlePacketErrorKind::SendToConnectionStatus).into()))
-        } else {
-            Either::B(future::ok(()))
-        };
-=======
         let status_future = self.send_connection_status(&connection, true)
             .map_err(|e| e.context(HandlePacketErrorKind::SendToConnectionStatus).into());
->>>>>>> a59080b2
 
         connection.status = ConnectionStatus::Established {
             sent_nonce,
@@ -958,11 +917,7 @@
                 }
 
                 if connection.is_established() {
-<<<<<<< HEAD
-                    let status_future = self.send_connection_status(connection.peer_real_pk, false)
-=======
                     let status_future = self.send_connection_status(&connection, false)
->>>>>>> a59080b2
                         .map_err(|e| e.context(SendDataErrorKind::SendToConnectionStatus).into());
                     futures.push(Box::new(status_future));
                 }
