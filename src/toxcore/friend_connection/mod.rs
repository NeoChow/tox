/*! The implementation of Friend connection
*/

pub mod packet;

use std::collections::HashMap;
use std::collections::hash_map::Entry;
use std::io::{Error, ErrorKind};
use std::net::SocketAddr;
use std::sync::Arc;
use std::time::{Duration, Instant};

use failure::Fail;
use futures::{Future, Stream, future};
use futures::future::Either;
use futures::sync::mpsc;
use parking_lot::RwLock;
use tokio::timer::Interval;
use tokio::util::FutureExt;

use crate::toxcore::binary_io::*;
use crate::toxcore::crypto_core::*;
use crate::toxcore::dht::dht_node::BAD_NODE_TIMEOUT;
use crate::toxcore::dht::packed_node::PackedNode;
use crate::toxcore::dht::server::{Server as DhtServer};
use crate::toxcore::net_crypto::NetCrypto;
use crate::toxcore::net_crypto::errors::KillConnectionErrorKind;
use crate::toxcore::onion::client::OnionClient;
use crate::toxcore::tcp::client::{Connections as TcpConnections, RECOMMENDED_FRIEND_TCP_CONNECTIONS};
use crate::toxcore::time::*;

const PACKET_ID_ALIVE: u8 = 16;

const PACKET_ID_SHARE_RELAYS: u8 = 17;

/// How often we should send ping packets to a friend.
const FRIEND_PING_INTERVAL: Duration = Duration::from_secs(8);

<<<<<<< HEAD
=======
/// How often we should send `ShareRelays` packet to a friend.
const SHARE_RELAYS_INTERVAL: Duration = Duration::from_secs(300);

>>>>>>> a59080b2
/// How often the main loop should be called.
const MAIN_LOOP_INTERVAL: Duration = Duration::from_secs(1);

/// Maximum number of TCP relays `ShareRelays` packet can carry.
const MAX_SHARED_RELAYS: usize = RECOMMENDED_FRIEND_TCP_CONNECTIONS;

/// After this amount of time with no connection friend's DHT `PublicKey` and IP
/// address will be considered timed out.
const FRIEND_DHT_TIMEOUT: Duration = Duration::from_secs(BAD_NODE_TIMEOUT);

/** Packed used to share our relays with a friend.

Serialized form:

Length     | Content
---------- | ------
`1`        | `0x11`
`[0, 153]` | Nodes in packed format

*/
struct ShareRelays {
    /// Relays we are connected to.
    nodes: Vec<PackedNode>,
}

impl FromBytes for ShareRelays {
    named!(from_bytes<ShareRelays>, do_parse!(
        tag!(&[PACKET_ID_SHARE_RELAYS][..]) >>
        nodes: many0!(PackedNode::from_tcp_bytes) >>
        cond_reduce!(nodes.len() <= MAX_SHARED_RELAYS, eof!()) >>
        (ShareRelays {
            nodes
        })
    ));
}

impl ToBytes for ShareRelays {
    fn to_bytes<'a>(&self, buf: (&'a mut [u8], usize)) -> Result<(&'a mut [u8], usize), GenError> {
        do_gen!(buf,
            gen_be_u8!(PACKET_ID_SHARE_RELAYS) >>
            gen_cond!(
                self.nodes.len() <= MAX_SHARED_RELAYS,
                gen_many_ref!(&self.nodes, |buf, node| PackedNode::to_tcp_bytes(node, buf))
            )
        )
    }
}

#[derive(Clone, Debug)]
struct Friend {
    /// Friend's long term `PublicKey`.
    real_pk: PublicKey,
    /// Friend's DHT `PublicKey` when it's known.
    dht_pk: Option<PublicKey>,
    /// Friend's IP address when it's known.
    saddr: Option<SocketAddr>,
    /// Time when we received friend's DHT `PublicKey`.
    dht_pk_time: Option<Instant>,
    /// Time when we received friend's IP address.
    saddr_time: Option<Instant>,
    /// Whether we connected to this friend.
    connected: bool,
    /// Time when we sent the last ping packet.
<<<<<<< HEAD
    ping_sent_time: Instant,
    /// Time when we received the last ping packet.
    ping_received_time: Instant,
=======
    ping_sent_time: Option<Instant>,
    /// Time when we received the last ping packet.
    ping_received_time: Option<Instant>,
    /// Time when we sent the last `ShareRelays` packet.
    share_relays_time: Option<Instant>,
>>>>>>> a59080b2
}

impl Friend {
    pub fn new(real_pk: PublicKey) -> Self {
        Friend {
            real_pk,
            dht_pk: None,
            saddr: None,
            dht_pk_time: None,
            saddr_time: None,
            connected: false,
<<<<<<< HEAD
            ping_sent_time: clock_now(),
            ping_received_time: clock_now(),
=======
            ping_sent_time: None,
            ping_received_time: None,
            share_relays_time: None,
>>>>>>> a59080b2
        }
    }
}

#[derive(Clone)]
pub struct FriendConnections {
    /// Our long term `SecretKey`.
    real_sk: SecretKey,
    /// Our long term `PublicKey`.
    real_pk: PublicKey,
    /// List of friends we want to be connected to.
    friends: Arc<RwLock<HashMap<PublicKey, Friend>>>,
    /// DHT server.
    dht: DhtServer,
    tcp_connections: TcpConnections,
    onion_client: OnionClient,
    net_crypto: NetCrypto,
}

impl FriendConnections {
    /// Create new `FriendConnections`.
    pub fn new(
        real_sk: SecretKey,
        real_pk: PublicKey,
        dht: DhtServer,
        tcp_connections: TcpConnections,
        onion_client: OnionClient,
        net_crypto: NetCrypto,
    ) -> Self {
        FriendConnections {
            real_sk,
            real_pk,
            friends: Arc::new(RwLock::new(HashMap::new())),
            dht,
            tcp_connections,
            onion_client,
            net_crypto,
        }
    }

    /// Add a friend we want to be connected to.
    pub fn add_friend(&self, friend_pk: PublicKey) {
        let mut friends = self.friends.write();
        if let Entry::Vacant(entry) = friends.entry(friend_pk) {
            entry.insert(Friend::new(friend_pk));
            self.onion_client.add_friend(friend_pk);
            self.net_crypto.add_friend(friend_pk);
        }
    }

    /// Remove a friend and drop all connections with him.
    pub fn remove_friend(&self, friend_pk: PublicKey) -> impl Future<Item = (), Error = Error> + Send {
        let mut friends = self.friends.write();
        if let Some(friend) = friends.remove(&friend_pk) {
            if let Some(dht_pk) = friend.dht_pk {
                self.dht.remove_friend(dht_pk);
            }
            Either::A(self.net_crypto.kill_connection(friend_pk)
                .then(|res| match res {
                    Err(ref e) if *e.kind() == KillConnectionErrorKind::NoConnection => Ok(()),
                    res => res,
                })
                .map_err(|e| Error::new(ErrorKind::Other, e.compat())))
        } else {
<<<<<<< HEAD
=======
            // TODO: either return error here or don't return error from NetCrypto::kill_connection
>>>>>>> a59080b2
            Either::B(future::ok(()))
        }
    }

    /// Handle the stream of found DHT `PublicKey`s.
    fn handle_dht_pk(&self, dht_pk_rx: mpsc::UnboundedReceiver<(PublicKey, PublicKey)>) -> impl Future<Item = (), Error = Error> + Send {
        let dht = self.dht.clone();
        let net_crypto = self.net_crypto.clone();
        let onion_client = self.onion_client.clone();
        let friends = self.friends.clone();
        dht_pk_rx
            .map_err(|()| -> Error { unreachable!("rx can't fail") })
            .for_each(move |(real_pk, dht_pk)| {
                if let Some(friend) = friends.write().get_mut(&real_pk) {
                    friend.dht_pk_time = Some(clock_now());

                    if friend.dht_pk != Some(dht_pk) {
                        info!("Found a friend's DHT key");

                        let kill_connection_future = if let Some(dht_pk) = friend.dht_pk {
                            dht.remove_friend(dht_pk);
                            Either::A(net_crypto.kill_connection(real_pk)
                                .then(|res| match res {
                                    Err(ref e) if *e.kind() == KillConnectionErrorKind::NoConnection => Ok(()),
                                    res => res,
                                })
                                .map_err(|e| Error::new(ErrorKind::Other, e.compat())))
                        } else {
                            Either::B(future::ok(()))
                        };

                        friend.dht_pk = Some(dht_pk);

                        dht.add_friend(dht_pk);
                        net_crypto.add_connection(real_pk, dht_pk);
                        onion_client.set_friend_dht_pk(real_pk, dht_pk);

                        kill_connection_future
                    } else {
                        Either::B(future::ok(()))
                    }
                } else {
                    Either::B(future::ok(()))
                }
            })
    }

    /// Handle the stream of found IP addresses.
    fn handle_friend_saddr(&self, friend_saddr_rx: mpsc::UnboundedReceiver<PackedNode>) -> impl Future<Item = (), Error = Error> + Send {
        let net_crypto = self.net_crypto.clone();
        let friends = self.friends.clone();
        friend_saddr_rx
            .map_err(|()| -> Error { unreachable!("rx can't fail") })
            .for_each(move |node| {
                if let Some(friend) = friends.write().values_mut().find(|friend| friend.dht_pk == Some(node.pk)) {
                    friend.saddr_time = Some(clock_now());

                    if friend.saddr != Some(node.saddr) {
                        info!("Found a friend's IP address");

                        friend.saddr = Some(node.saddr);

                        net_crypto.add_connection(friend.real_pk, node.pk);
                        net_crypto.set_friend_udp_addr(friend.real_pk, node.saddr);
                    }
                }

                future::ok(())
            })
    }

    /// Handle the stream of connection statuses.
    fn handle_connection_status(&self, connnection_status_rx: mpsc::UnboundedReceiver<(PublicKey, bool)>) -> impl Future<Item = (), Error = Error> + Send {
        let friends = self.friends.clone();
        connnection_status_rx
            .map_err(|()| -> Error { unreachable!("rx can't fail") })
            .for_each(move |(real_pk, status)| {
                if let Some(friend) = friends.write().get_mut(&real_pk) {
                    info!("Connection with a friend is {}", if status { "established" } else { "lost" });

                    friend.connected = status;
                }

                future::ok(())
            })
    }

    /// Send some of our relays to a friend and start using these relays to
    /// connect to this friend.
    fn share_relays(&self, friend_pk: PublicKey) -> impl Future<Item = (), Error = Error> + Send {
        let relays = self.tcp_connections.get_random_relays(MAX_SHARED_RELAYS as u8);
        if !relays.is_empty() {
            let relay_futures = relays.iter().map(|relay|
                self.tcp_connections.add_connection(relay.pk, friend_pk)
                    .map_err(|e| Error::new(ErrorKind::Other, e.compat()))
            ).collect::<Vec<_>>();

            let share_relays = ShareRelays {
                nodes: relays,
            };
            let mut buf = vec![0; 154];
            share_relays.to_bytes((&mut buf, 0)).unwrap();
            let send_future = self.net_crypto.send_lossless(friend_pk, buf)
                .map_err(|e| Error::new(ErrorKind::Other, e.compat()));

            Either::A(future::join_all(relay_futures).join(send_future).map(|_| ()))
        } else {
            Either::B(future::ok(()))
        }
    }

    fn main_loop(&self) -> impl Future<Item = (), Error = Error> + Send {
        let mut futures = Vec::new();

        for friend in self.friends.write().values_mut() {
            if friend.connected {
                // TODO: check ping

<<<<<<< HEAD
                if clock_elapsed(friend.ping_sent_time) >= FRIEND_PING_INTERVAL {
                    let future = self.net_crypto.send_lossless(friend.real_pk, vec![PACKET_ID_ALIVE])
                        .map_err(|e| Error::new(ErrorKind::Other, e.compat()));
                    futures.push(Either::A(future));
                    friend.ping_sent_time = clock_now();
                }

                futures.push(Either::B(self.share_relays(friend.real_pk)));
=======
                if friend.ping_sent_time.map_or(true, |time| clock_elapsed(time) >= FRIEND_PING_INTERVAL) {
                    let future = self.net_crypto.send_lossless(friend.real_pk, vec![PACKET_ID_ALIVE])
                        .map_err(|e| Error::new(ErrorKind::Other, e.compat()));
                    futures.push(Either::A(future));
                    friend.ping_sent_time = Some(clock_now());
                }

                if friend.share_relays_time.map_or(true, |time| clock_elapsed(time) >= SHARE_RELAYS_INTERVAL) {
                    futures.push(Either::B(self.share_relays(friend.real_pk)));
                    friend.share_relays_time = Some(clock_now());
                }
>>>>>>> a59080b2
            } else {
                if friend.dht_pk_time.map_or(false, |time| clock_elapsed(time) >= FRIEND_DHT_TIMEOUT) {
                    if let Some(dht_pk) = friend.dht_pk {
                        self.dht.remove_friend(dht_pk);
                    }
                    friend.dht_pk = None;
                    friend.dht_pk_time = None;
                }

                if friend.saddr_time.map_or(false, |time| clock_elapsed(time) >= FRIEND_DHT_TIMEOUT) {
                    friend.saddr = None;
                    friend.saddr_time = None;
                }

                if let Some(dht_pk) = friend.dht_pk {
                    self.net_crypto.add_connection(friend.real_pk, dht_pk);
                    if let Some(saddr) = friend.saddr {
                        self.net_crypto.set_friend_udp_addr(friend.real_pk, saddr);
                    }
                }
            }
        }

        future::join_all(futures)
            .map(|_| ())
    }

    fn run_main_loop(self) -> impl Future<Item = (), Error = Error> + Send {
        let wakeups = Interval::new(Instant::now(), MAIN_LOOP_INTERVAL);
        wakeups
            .map_err(|e| Error::new(ErrorKind::Other, e))
            .for_each(move |_instant| {
                self.main_loop().timeout(MAIN_LOOP_INTERVAL).then(|res| {
                    if let Err(e) = res {
                        warn!("Failed to send friend's periodical packets: {}", e);
                        if let Some(e) = e.into_inner() {
                            return future::err(e)
                        }
                    }
                    future::ok(())
                })
            })
    }

    pub fn run(self) -> impl Future<Item = (), Error = Error> + Send {
        let (dht_pk_tx, dht_pk_rx) = mpsc::unbounded();
        self.onion_client.set_dht_pk_sink(dht_pk_tx.clone());
        self.net_crypto.set_dht_pk_sink(dht_pk_tx);

        let (friend_saddr_tx, friend_saddr_rx) = mpsc::unbounded();
        self.dht.set_friend_saddr_sink(friend_saddr_tx);

        let (connection_status_tx, connection_status_rx) = mpsc::unbounded();
        self.net_crypto.set_connection_status_sink(connection_status_tx);

        let dht_pk_future = self.handle_dht_pk(dht_pk_rx);
        let friend_saddr_future = self.handle_friend_saddr(friend_saddr_rx);
        let connection_status_future = self.handle_connection_status(connection_status_rx);
        let main_loop_future = self.run_main_loop();

        future::select_all(vec![
            Box::new(dht_pk_future) as Box<dyn Future<Item=_, Error=_> + Send>,
            Box::new(friend_saddr_future),
            Box::new(connection_status_future),
            Box::new(main_loop_future),
        ]).map(|_| ()).map_err(|(e, _, _)| e)
    }
}<|MERGE_RESOLUTION|>--- conflicted
+++ resolved
@@ -36,12 +36,9 @@
 /// How often we should send ping packets to a friend.
 const FRIEND_PING_INTERVAL: Duration = Duration::from_secs(8);
 
-<<<<<<< HEAD
-=======
 /// How often we should send `ShareRelays` packet to a friend.
 const SHARE_RELAYS_INTERVAL: Duration = Duration::from_secs(300);
 
->>>>>>> a59080b2
 /// How often the main loop should be called.
 const MAIN_LOOP_INTERVAL: Duration = Duration::from_secs(1);
 
@@ -105,17 +102,11 @@
     /// Whether we connected to this friend.
     connected: bool,
     /// Time when we sent the last ping packet.
-<<<<<<< HEAD
-    ping_sent_time: Instant,
-    /// Time when we received the last ping packet.
-    ping_received_time: Instant,
-=======
     ping_sent_time: Option<Instant>,
     /// Time when we received the last ping packet.
     ping_received_time: Option<Instant>,
     /// Time when we sent the last `ShareRelays` packet.
     share_relays_time: Option<Instant>,
->>>>>>> a59080b2
 }
 
 impl Friend {
@@ -127,14 +118,9 @@
             dht_pk_time: None,
             saddr_time: None,
             connected: false,
-<<<<<<< HEAD
-            ping_sent_time: clock_now(),
-            ping_received_time: clock_now(),
-=======
             ping_sent_time: None,
             ping_received_time: None,
             share_relays_time: None,
->>>>>>> a59080b2
         }
     }
 }
@@ -199,10 +185,7 @@
                 })
                 .map_err(|e| Error::new(ErrorKind::Other, e.compat())))
         } else {
-<<<<<<< HEAD
-=======
             // TODO: either return error here or don't return error from NetCrypto::kill_connection
->>>>>>> a59080b2
             Either::B(future::ok(()))
         }
     }
@@ -321,16 +304,6 @@
             if friend.connected {
                 // TODO: check ping
 
-<<<<<<< HEAD
-                if clock_elapsed(friend.ping_sent_time) >= FRIEND_PING_INTERVAL {
-                    let future = self.net_crypto.send_lossless(friend.real_pk, vec![PACKET_ID_ALIVE])
-                        .map_err(|e| Error::new(ErrorKind::Other, e.compat()));
-                    futures.push(Either::A(future));
-                    friend.ping_sent_time = clock_now();
-                }
-
-                futures.push(Either::B(self.share_relays(friend.real_pk)));
-=======
                 if friend.ping_sent_time.map_or(true, |time| clock_elapsed(time) >= FRIEND_PING_INTERVAL) {
                     let future = self.net_crypto.send_lossless(friend.real_pk, vec![PACKET_ID_ALIVE])
                         .map_err(|e| Error::new(ErrorKind::Other, e.compat()));
@@ -342,7 +315,6 @@
                     futures.push(Either::B(self.share_relays(friend.real_pk)));
                     friend.share_relays_time = Some(clock_now());
                 }
->>>>>>> a59080b2
             } else {
                 if friend.dht_pk_time.map_or(false, |time| clock_elapsed(time) >= FRIEND_DHT_TIMEOUT) {
                     if let Some(dht_pk) = friend.dht_pk {
